=== tests/cases/compiler/declFileConstructors_0.ts ===

export class SimpleConstructor {
>SimpleConstructor : SimpleConstructor

    /** This comment should appear for foo*/
    constructor() {
    }
}
export class ConstructorWithParameters {
>ConstructorWithParameters : ConstructorWithParameters

    /** This is comment for function signature*/
    constructor(/** this is comment about a*/a: string,
>a : string

        /** this is comment for b*/
        b: number) {
>b : number

        var d = a;
>d : string
>a : string
    }
}

export class ConstructorWithRestParamters {
>ConstructorWithRestParamters : ConstructorWithRestParamters

    constructor(a: string, ...rests: string[]) {
>a : string
>rests : string[]

        return a + rests.join("");
>a + rests.join("") : string
>a : string
>rests.join("") : string
>rests.join : (this: string[], separator?: string) => string
>rests : string[]
<<<<<<< HEAD
>join : (this: string[], separator?: string) => string
>"" : string
=======
>join : (separator?: string) => string
>"" : ""
>>>>>>> 02334d85
    }
}

export class ConstructorWithOverloads {
>ConstructorWithOverloads : ConstructorWithOverloads

    constructor(a: string);
>a : string

    constructor(a: number);
>a : number

    constructor(a: any) {
>a : any
    }
}

export class ConstructorWithPublicParameterProperty {
>ConstructorWithPublicParameterProperty : ConstructorWithPublicParameterProperty

    constructor(public x: string) {
>x : string
    }
}

export class ConstructorWithPrivateParameterProperty {
>ConstructorWithPrivateParameterProperty : ConstructorWithPrivateParameterProperty

    constructor(private x: string) {
>x : string
    }
}

export class ConstructorWithOptionalParameterProperty {
>ConstructorWithOptionalParameterProperty : ConstructorWithOptionalParameterProperty

    constructor(public x?: string) {
>x : string
    }
}

export class ConstructorWithParameterInitializer {
>ConstructorWithParameterInitializer : ConstructorWithParameterInitializer

    constructor(public x = "hello") {
>x : string
>"hello" : "hello"
    }
}

=== tests/cases/compiler/declFileConstructors_1.ts ===
class GlobalSimpleConstructor {
>GlobalSimpleConstructor : GlobalSimpleConstructor

    /** This comment should appear for foo*/
    constructor() {
    }
}
class GlobalConstructorWithParameters {
>GlobalConstructorWithParameters : GlobalConstructorWithParameters

    /** This is comment for function signature*/
    constructor(/** this is comment about a*/a: string,
>a : string

        /** this is comment for b*/
        b: number) {
>b : number

        var d = a;
>d : string
>a : string
    }
}

class GlobalConstructorWithRestParamters {
>GlobalConstructorWithRestParamters : GlobalConstructorWithRestParamters

    constructor(a: string, ...rests: string[]) {
>a : string
>rests : string[]

        return a + rests.join("");
>a + rests.join("") : string
>a : string
>rests.join("") : string
>rests.join : (this: string[], separator?: string) => string
>rests : string[]
<<<<<<< HEAD
>join : (this: string[], separator?: string) => string
>"" : string
=======
>join : (separator?: string) => string
>"" : ""
>>>>>>> 02334d85
    }
}

class GlobalConstructorWithOverloads {
>GlobalConstructorWithOverloads : GlobalConstructorWithOverloads

    constructor(a: string);
>a : string

    constructor(a: number);
>a : number

    constructor(a: any) {
>a : any
    }
}

class GlobalConstructorWithPublicParameterProperty {
>GlobalConstructorWithPublicParameterProperty : GlobalConstructorWithPublicParameterProperty

    constructor(public x: string) {
>x : string
    }
}

class GlobalConstructorWithPrivateParameterProperty {
>GlobalConstructorWithPrivateParameterProperty : GlobalConstructorWithPrivateParameterProperty

    constructor(private x: string) {
>x : string
    }
}

class GlobalConstructorWithOptionalParameterProperty {
>GlobalConstructorWithOptionalParameterProperty : GlobalConstructorWithOptionalParameterProperty

    constructor(public x?: string) {
>x : string
    }
}

class GlobalConstructorWithParameterInitializer {
>GlobalConstructorWithParameterInitializer : GlobalConstructorWithParameterInitializer

    constructor(public x = "hello") {
>x : string
>"hello" : "hello"
    }
}
<|MERGE_RESOLUTION|>--- conflicted
+++ resolved
@@ -1,190 +1,180 @@
-=== tests/cases/compiler/declFileConstructors_0.ts ===
-
-export class SimpleConstructor {
->SimpleConstructor : SimpleConstructor
-
-    /** This comment should appear for foo*/
-    constructor() {
-    }
-}
-export class ConstructorWithParameters {
->ConstructorWithParameters : ConstructorWithParameters
-
-    /** This is comment for function signature*/
-    constructor(/** this is comment about a*/a: string,
->a : string
-
-        /** this is comment for b*/
-        b: number) {
->b : number
-
-        var d = a;
->d : string
->a : string
-    }
-}
-
-export class ConstructorWithRestParamters {
->ConstructorWithRestParamters : ConstructorWithRestParamters
-
-    constructor(a: string, ...rests: string[]) {
->a : string
->rests : string[]
-
-        return a + rests.join("");
->a + rests.join("") : string
->a : string
->rests.join("") : string
->rests.join : (this: string[], separator?: string) => string
->rests : string[]
-<<<<<<< HEAD
->join : (this: string[], separator?: string) => string
->"" : string
-=======
->join : (separator?: string) => string
->"" : ""
->>>>>>> 02334d85
-    }
-}
-
-export class ConstructorWithOverloads {
->ConstructorWithOverloads : ConstructorWithOverloads
-
-    constructor(a: string);
->a : string
-
-    constructor(a: number);
->a : number
-
-    constructor(a: any) {
->a : any
-    }
-}
-
-export class ConstructorWithPublicParameterProperty {
->ConstructorWithPublicParameterProperty : ConstructorWithPublicParameterProperty
-
-    constructor(public x: string) {
->x : string
-    }
-}
-
-export class ConstructorWithPrivateParameterProperty {
->ConstructorWithPrivateParameterProperty : ConstructorWithPrivateParameterProperty
-
-    constructor(private x: string) {
->x : string
-    }
-}
-
-export class ConstructorWithOptionalParameterProperty {
->ConstructorWithOptionalParameterProperty : ConstructorWithOptionalParameterProperty
-
-    constructor(public x?: string) {
->x : string
-    }
-}
-
-export class ConstructorWithParameterInitializer {
->ConstructorWithParameterInitializer : ConstructorWithParameterInitializer
-
-    constructor(public x = "hello") {
->x : string
->"hello" : "hello"
-    }
-}
-
-=== tests/cases/compiler/declFileConstructors_1.ts ===
-class GlobalSimpleConstructor {
->GlobalSimpleConstructor : GlobalSimpleConstructor
-
-    /** This comment should appear for foo*/
-    constructor() {
-    }
-}
-class GlobalConstructorWithParameters {
->GlobalConstructorWithParameters : GlobalConstructorWithParameters
-
-    /** This is comment for function signature*/
-    constructor(/** this is comment about a*/a: string,
->a : string
-
-        /** this is comment for b*/
-        b: number) {
->b : number
-
-        var d = a;
->d : string
->a : string
-    }
-}
-
-class GlobalConstructorWithRestParamters {
->GlobalConstructorWithRestParamters : GlobalConstructorWithRestParamters
-
-    constructor(a: string, ...rests: string[]) {
->a : string
->rests : string[]
-
-        return a + rests.join("");
->a + rests.join("") : string
->a : string
->rests.join("") : string
->rests.join : (this: string[], separator?: string) => string
->rests : string[]
-<<<<<<< HEAD
->join : (this: string[], separator?: string) => string
->"" : string
-=======
->join : (separator?: string) => string
->"" : ""
->>>>>>> 02334d85
-    }
-}
-
-class GlobalConstructorWithOverloads {
->GlobalConstructorWithOverloads : GlobalConstructorWithOverloads
-
-    constructor(a: string);
->a : string
-
-    constructor(a: number);
->a : number
-
-    constructor(a: any) {
->a : any
-    }
-}
-
-class GlobalConstructorWithPublicParameterProperty {
->GlobalConstructorWithPublicParameterProperty : GlobalConstructorWithPublicParameterProperty
-
-    constructor(public x: string) {
->x : string
-    }
-}
-
-class GlobalConstructorWithPrivateParameterProperty {
->GlobalConstructorWithPrivateParameterProperty : GlobalConstructorWithPrivateParameterProperty
-
-    constructor(private x: string) {
->x : string
-    }
-}
-
-class GlobalConstructorWithOptionalParameterProperty {
->GlobalConstructorWithOptionalParameterProperty : GlobalConstructorWithOptionalParameterProperty
-
-    constructor(public x?: string) {
->x : string
-    }
-}
-
-class GlobalConstructorWithParameterInitializer {
->GlobalConstructorWithParameterInitializer : GlobalConstructorWithParameterInitializer
-
-    constructor(public x = "hello") {
->x : string
->"hello" : "hello"
-    }
-}
+=== tests/cases/compiler/declFileConstructors_0.ts ===
+
+export class SimpleConstructor {
+>SimpleConstructor : SimpleConstructor
+
+    /** This comment should appear for foo*/
+    constructor() {
+    }
+}
+export class ConstructorWithParameters {
+>ConstructorWithParameters : ConstructorWithParameters
+
+    /** This is comment for function signature*/
+    constructor(/** this is comment about a*/a: string,
+>a : string
+
+        /** this is comment for b*/
+        b: number) {
+>b : number
+
+        var d = a;
+>d : string
+>a : string
+    }
+}
+
+export class ConstructorWithRestParamters {
+>ConstructorWithRestParamters : ConstructorWithRestParamters
+
+    constructor(a: string, ...rests: string[]) {
+>a : string
+>rests : string[]
+
+        return a + rests.join("");
+>a + rests.join("") : string
+>a : string
+>rests.join("") : string
+>rests.join : (this: string[], separator?: string) => string
+>rests : string[]
+>join : (this: string[], separator?: string) => string
+>"" : ""
+    }
+}
+
+export class ConstructorWithOverloads {
+>ConstructorWithOverloads : ConstructorWithOverloads
+
+    constructor(a: string);
+>a : string
+
+    constructor(a: number);
+>a : number
+
+    constructor(a: any) {
+>a : any
+    }
+}
+
+export class ConstructorWithPublicParameterProperty {
+>ConstructorWithPublicParameterProperty : ConstructorWithPublicParameterProperty
+
+    constructor(public x: string) {
+>x : string
+    }
+}
+
+export class ConstructorWithPrivateParameterProperty {
+>ConstructorWithPrivateParameterProperty : ConstructorWithPrivateParameterProperty
+
+    constructor(private x: string) {
+>x : string
+    }
+}
+
+export class ConstructorWithOptionalParameterProperty {
+>ConstructorWithOptionalParameterProperty : ConstructorWithOptionalParameterProperty
+
+    constructor(public x?: string) {
+>x : string
+    }
+}
+
+export class ConstructorWithParameterInitializer {
+>ConstructorWithParameterInitializer : ConstructorWithParameterInitializer
+
+    constructor(public x = "hello") {
+>x : string
+>"hello" : "hello"
+    }
+}
+
+=== tests/cases/compiler/declFileConstructors_1.ts ===
+class GlobalSimpleConstructor {
+>GlobalSimpleConstructor : GlobalSimpleConstructor
+
+    /** This comment should appear for foo*/
+    constructor() {
+    }
+}
+class GlobalConstructorWithParameters {
+>GlobalConstructorWithParameters : GlobalConstructorWithParameters
+
+    /** This is comment for function signature*/
+    constructor(/** this is comment about a*/a: string,
+>a : string
+
+        /** this is comment for b*/
+        b: number) {
+>b : number
+
+        var d = a;
+>d : string
+>a : string
+    }
+}
+
+class GlobalConstructorWithRestParamters {
+>GlobalConstructorWithRestParamters : GlobalConstructorWithRestParamters
+
+    constructor(a: string, ...rests: string[]) {
+>a : string
+>rests : string[]
+
+        return a + rests.join("");
+>a + rests.join("") : string
+>a : string
+>rests.join("") : string
+>rests.join : (this: string[], separator?: string) => string
+>rests : string[]
+>join : (this: string[], separator?: string) => string
+>"" : ""
+    }
+}
+
+class GlobalConstructorWithOverloads {
+>GlobalConstructorWithOverloads : GlobalConstructorWithOverloads
+
+    constructor(a: string);
+>a : string
+
+    constructor(a: number);
+>a : number
+
+    constructor(a: any) {
+>a : any
+    }
+}
+
+class GlobalConstructorWithPublicParameterProperty {
+>GlobalConstructorWithPublicParameterProperty : GlobalConstructorWithPublicParameterProperty
+
+    constructor(public x: string) {
+>x : string
+    }
+}
+
+class GlobalConstructorWithPrivateParameterProperty {
+>GlobalConstructorWithPrivateParameterProperty : GlobalConstructorWithPrivateParameterProperty
+
+    constructor(private x: string) {
+>x : string
+    }
+}
+
+class GlobalConstructorWithOptionalParameterProperty {
+>GlobalConstructorWithOptionalParameterProperty : GlobalConstructorWithOptionalParameterProperty
+
+    constructor(public x?: string) {
+>x : string
+    }
+}
+
+class GlobalConstructorWithParameterInitializer {
+>GlobalConstructorWithParameterInitializer : GlobalConstructorWithParameterInitializer
+
+    constructor(public x = "hello") {
+>x : string
+>"hello" : "hello"
+    }
+}