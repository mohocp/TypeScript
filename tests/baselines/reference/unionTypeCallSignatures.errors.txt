--- conflicted
+++ resolved
@@ -1,179 +1,171 @@
-tests/cases/conformance/types/union/unionTypeCallSignatures.ts(9,43): error TS2345: Argument of type '"hello"' is not assignable to parameter of type 'number'.
-tests/cases/conformance/types/union/unionTypeCallSignatures.ts(10,29): error TS2345: Argument of type 'true' is not assignable to parameter of type 'string'.
-tests/cases/conformance/types/union/unionTypeCallSignatures.ts(15,29): error TS2345: Argument of type 'true' is not assignable to parameter of type 'string'.
-tests/cases/conformance/types/union/unionTypeCallSignatures.ts(16,1): error TS2346: Supplied parameters do not match any signature of call target.
-tests/cases/conformance/types/union/unionTypeCallSignatures.ts(19,1): error TS2349: Cannot invoke an expression whose type lacks a call signature. Type '((a: number) => number) | ((a: string) => Date)' has no compatible call signatures.
-tests/cases/conformance/types/union/unionTypeCallSignatures.ts(20,1): error TS2349: Cannot invoke an expression whose type lacks a call signature. Type '((a: number) => number) | ((a: string) => Date)' has no compatible call signatures.
-tests/cases/conformance/types/union/unionTypeCallSignatures.ts(21,1): error TS2349: Cannot invoke an expression whose type lacks a call signature. Type '((a: number) => number) | ((a: string) => Date)' has no compatible call signatures.
-tests/cases/conformance/types/union/unionTypeCallSignatures.ts(24,1): error TS2346: Supplied parameters do not match any signature of call target.
-<<<<<<< HEAD
-tests/cases/conformance/types/union/unionTypeCallSignatures.ts(26,36): error TS2345: Argument of type '"hello"' is not assignable to parameter of type 'number'.
-tests/cases/conformance/types/union/unionTypeCallSignatures.ts(29,1): error TS2349: Cannot invoke an expression whose type lacks a call signature.
-tests/cases/conformance/types/union/unionTypeCallSignatures.ts(30,1): error TS2349: Cannot invoke an expression whose type lacks a call signature.
-tests/cases/conformance/types/union/unionTypeCallSignatures.ts(31,1): error TS2349: Cannot invoke an expression whose type lacks a call signature.
-tests/cases/conformance/types/union/unionTypeCallSignatures.ts(36,49): error TS2345: Argument of type '"hello"' is not assignable to parameter of type 'number'.
-=======
-tests/cases/conformance/types/union/unionTypeCallSignatures.ts(26,36): error TS2345: Argument of type 'string' is not assignable to parameter of type 'number'.
-tests/cases/conformance/types/union/unionTypeCallSignatures.ts(29,1): error TS2349: Cannot invoke an expression whose type lacks a call signature. Type '((a: string) => string) | ((a: string, b: number) => number)' has no compatible call signatures.
-tests/cases/conformance/types/union/unionTypeCallSignatures.ts(30,1): error TS2349: Cannot invoke an expression whose type lacks a call signature. Type '((a: string) => string) | ((a: string, b: number) => number)' has no compatible call signatures.
-tests/cases/conformance/types/union/unionTypeCallSignatures.ts(31,1): error TS2349: Cannot invoke an expression whose type lacks a call signature. Type '((a: string) => string) | ((a: string, b: number) => number)' has no compatible call signatures.
-tests/cases/conformance/types/union/unionTypeCallSignatures.ts(36,49): error TS2345: Argument of type 'string' is not assignable to parameter of type 'number'.
->>>>>>> 557433e5
-tests/cases/conformance/types/union/unionTypeCallSignatures.ts(37,12): error TS2346: Supplied parameters do not match any signature of call target.
-tests/cases/conformance/types/union/unionTypeCallSignatures.ts(40,12): error TS2346: Supplied parameters do not match any signature of call target.
-tests/cases/conformance/types/union/unionTypeCallSignatures.ts(42,49): error TS2345: Argument of type '"hello"' is not assignable to parameter of type 'number'.
-tests/cases/conformance/types/union/unionTypeCallSignatures.ts(43,12): error TS2346: Supplied parameters do not match any signature of call target.
-tests/cases/conformance/types/union/unionTypeCallSignatures.ts(47,12): error TS2346: Supplied parameters do not match any signature of call target.
-tests/cases/conformance/types/union/unionTypeCallSignatures.ts(48,12): error TS2346: Supplied parameters do not match any signature of call target.
-tests/cases/conformance/types/union/unionTypeCallSignatures.ts(49,12): error TS2346: Supplied parameters do not match any signature of call target.
-tests/cases/conformance/types/union/unionTypeCallSignatures.ts(55,45): error TS2345: Argument of type '"hello"' is not assignable to parameter of type 'number'.
-tests/cases/conformance/types/union/unionTypeCallSignatures.ts(56,12): error TS2346: Supplied parameters do not match any signature of call target.
-tests/cases/conformance/types/union/unionTypeCallSignatures.ts(59,12): error TS2346: Supplied parameters do not match any signature of call target.
-tests/cases/conformance/types/union/unionTypeCallSignatures.ts(61,12): error TS2346: Supplied parameters do not match any signature of call target.
-tests/cases/conformance/types/union/unionTypeCallSignatures.ts(62,45): error TS2345: Argument of type '"hello"' is not assignable to parameter of type 'number'.
-tests/cases/conformance/types/union/unionTypeCallSignatures.ts(63,12): error TS2346: Supplied parameters do not match any signature of call target.
-tests/cases/conformance/types/union/unionTypeCallSignatures.ts(67,12): error TS2346: Supplied parameters do not match any signature of call target.
-tests/cases/conformance/types/union/unionTypeCallSignatures.ts(68,12): error TS2346: Supplied parameters do not match any signature of call target.
-tests/cases/conformance/types/union/unionTypeCallSignatures.ts(69,12): error TS2346: Supplied parameters do not match any signature of call target.
-tests/cases/conformance/types/union/unionTypeCallSignatures.ts(70,12): error TS2346: Supplied parameters do not match any signature of call target.
-tests/cases/conformance/types/union/unionTypeCallSignatures.ts(73,12): error TS2346: Supplied parameters do not match any signature of call target.
-
-
-==== tests/cases/conformance/types/union/unionTypeCallSignatures.ts (31 errors) ====
-    var numOrDate: number | Date;
-    var strOrBoolean: string | boolean;
-    var strOrNum: string | number;
-    
-    // If each type in U has call signatures and the sets of call signatures are identical ignoring return types, 
-    // U has the same set of call signatures, but with return types that are unions of the return types of the respective call signatures from each type in U.
-    var unionOfDifferentReturnType: { (a: number): number; } | { (a: number): Date; };
-    numOrDate = unionOfDifferentReturnType(10);
-    strOrBoolean = unionOfDifferentReturnType("hello"); // error 
-                                              ~~~~~~~
-!!! error TS2345: Argument of type '"hello"' is not assignable to parameter of type 'number'.
-    unionOfDifferentReturnType1(true); // error in type of parameter
-                                ~~~~
-!!! error TS2345: Argument of type 'true' is not assignable to parameter of type 'string'.
-    
-    var unionOfDifferentReturnType1: { (a: number): number; (a: string): string; } | { (a: number): Date; (a: string): boolean; };
-    numOrDate = unionOfDifferentReturnType1(10);
-    strOrBoolean = unionOfDifferentReturnType1("hello");
-    unionOfDifferentReturnType1(true); // error in type of parameter
-                                ~~~~
-!!! error TS2345: Argument of type 'true' is not assignable to parameter of type 'string'.
-    unionOfDifferentReturnType1(); // error missing parameter
-    ~~~~~~~~~~~~~~~~~~~~~~~~~~~~~
-!!! error TS2346: Supplied parameters do not match any signature of call target.
-    
-    var unionOfDifferentParameterTypes: { (a: number): number; } | { (a: string): Date; };
-    unionOfDifferentParameterTypes(10);// error - no call signatures
-    ~~~~~~~~~~~~~~~~~~~~~~~~~~~~~~~~~~
-!!! error TS2349: Cannot invoke an expression whose type lacks a call signature. Type '((a: number) => number) | ((a: string) => Date)' has no compatible call signatures.
-    unionOfDifferentParameterTypes("hello");// error - no call signatures
-    ~~~~~~~~~~~~~~~~~~~~~~~~~~~~~~~~~~~~~~~
-!!! error TS2349: Cannot invoke an expression whose type lacks a call signature. Type '((a: number) => number) | ((a: string) => Date)' has no compatible call signatures.
-    unionOfDifferentParameterTypes();// error - no call signatures
-    ~~~~~~~~~~~~~~~~~~~~~~~~~~~~~~~~
-!!! error TS2349: Cannot invoke an expression whose type lacks a call signature. Type '((a: number) => number) | ((a: string) => Date)' has no compatible call signatures.
-    
-    var unionOfDifferentNumberOfSignatures: { (a: number): number; } | { (a: number): Date; (a: string): boolean; };
-    unionOfDifferentNumberOfSignatures(); // error - no call signatures
-    ~~~~~~~~~~~~~~~~~~~~~~~~~~~~~~~~~~~~
-!!! error TS2346: Supplied parameters do not match any signature of call target.
-    unionOfDifferentNumberOfSignatures(10); // error - no call signatures
-    unionOfDifferentNumberOfSignatures("hello"); // error - no call signatures
-                                       ~~~~~~~
-!!! error TS2345: Argument of type '"hello"' is not assignable to parameter of type 'number'.
-    
-    var unionWithDifferentParameterCount: { (a: string): string; } | { (a: string, b: number): number; } ;
-    unionWithDifferentParameterCount();// no  call signature
-    ~~~~~~~~~~~~~~~~~~~~~~~~~~~~~~~~~~
-!!! error TS2349: Cannot invoke an expression whose type lacks a call signature. Type '((a: string) => string) | ((a: string, b: number) => number)' has no compatible call signatures.
-    unionWithDifferentParameterCount("hello");// no  call signature
-    ~~~~~~~~~~~~~~~~~~~~~~~~~~~~~~~~~~~~~~~~~
-!!! error TS2349: Cannot invoke an expression whose type lacks a call signature. Type '((a: string) => string) | ((a: string, b: number) => number)' has no compatible call signatures.
-    unionWithDifferentParameterCount("hello", 10);// no  call signature
-    ~~~~~~~~~~~~~~~~~~~~~~~~~~~~~~~~~~~~~~~~~~~~~
-!!! error TS2349: Cannot invoke an expression whose type lacks a call signature. Type '((a: string) => string) | ((a: string, b: number) => number)' has no compatible call signatures.
-    
-    var unionWithOptionalParameter1: { (a: string, b?: number): string; } | { (a: string, b?: number): number; };
-    strOrNum = unionWithOptionalParameter1('hello');
-    strOrNum = unionWithOptionalParameter1('hello', 10);
-    strOrNum = unionWithOptionalParameter1('hello', "hello"); // error in parameter type
-                                                    ~~~~~~~
-!!! error TS2345: Argument of type '"hello"' is not assignable to parameter of type 'number'.
-    strOrNum = unionWithOptionalParameter1(); // error
-               ~~~~~~~~~~~~~~~~~~~~~~~~~~~~~
-!!! error TS2346: Supplied parameters do not match any signature of call target.
-    
-    var unionWithOptionalParameter2: { (a: string, b?: number): string; } | { (a: string, b: number): number };
-    strOrNum = unionWithOptionalParameter2('hello'); // error no call signature
-               ~~~~~~~~~~~~~~~~~~~~~~~~~~~~~~~~~~~~
-!!! error TS2346: Supplied parameters do not match any signature of call target.
-    strOrNum = unionWithOptionalParameter2('hello', 10); // error no call signature
-    strOrNum = unionWithOptionalParameter2('hello', "hello"); // error no call signature
-                                                    ~~~~~~~
-!!! error TS2345: Argument of type '"hello"' is not assignable to parameter of type 'number'.
-    strOrNum = unionWithOptionalParameter2(); // error no call signature
-               ~~~~~~~~~~~~~~~~~~~~~~~~~~~~~
-!!! error TS2346: Supplied parameters do not match any signature of call target.
-    
-    var unionWithOptionalParameter3: { (a: string, b?: number): string; } | { (a: string): number; };
-    strOrNum = unionWithOptionalParameter3('hello');
-    strOrNum = unionWithOptionalParameter3('hello', 10); // error no call signature
-               ~~~~~~~~~~~~~~~~~~~~~~~~~~~~~~~~~~~~~~~~
-!!! error TS2346: Supplied parameters do not match any signature of call target.
-    strOrNum = unionWithOptionalParameter3('hello', "hello"); // error no call signature
-               ~~~~~~~~~~~~~~~~~~~~~~~~~~~~~~~~~~~~~~~~~~~~~
-!!! error TS2346: Supplied parameters do not match any signature of call target.
-    strOrNum = unionWithOptionalParameter3(); // error no call signature
-               ~~~~~~~~~~~~~~~~~~~~~~~~~~~~~
-!!! error TS2346: Supplied parameters do not match any signature of call target.
-    
-    var unionWithRestParameter1: { (a: string, ...b: number[]): string; } | { (a: string, ...b: number[]): number };
-    strOrNum = unionWithRestParameter1('hello');
-    strOrNum = unionWithRestParameter1('hello', 10);
-    strOrNum = unionWithRestParameter1('hello', 10, 11);
-    strOrNum = unionWithRestParameter1('hello', "hello"); // error in parameter type
-                                                ~~~~~~~
-!!! error TS2345: Argument of type '"hello"' is not assignable to parameter of type 'number'.
-    strOrNum = unionWithRestParameter1(); // error
-               ~~~~~~~~~~~~~~~~~~~~~~~~~
-!!! error TS2346: Supplied parameters do not match any signature of call target.
-    
-    var unionWithRestParameter2: { (a: string, ...b: number[]): string; } | { (a: string, b: number): number };
-    strOrNum = unionWithRestParameter2('hello'); // error no call signature
-               ~~~~~~~~~~~~~~~~~~~~~~~~~~~~~~~~
-!!! error TS2346: Supplied parameters do not match any signature of call target.
-    strOrNum = unionWithRestParameter2('hello', 10); // error no call signature
-    strOrNum = unionWithRestParameter2('hello', 10, 11); // error no call signature
-               ~~~~~~~~~~~~~~~~~~~~~~~~~~~~~~~~~~~~~~~~
-!!! error TS2346: Supplied parameters do not match any signature of call target.
-    strOrNum = unionWithRestParameter2('hello', "hello"); // error no call signature
-                                                ~~~~~~~
-!!! error TS2345: Argument of type '"hello"' is not assignable to parameter of type 'number'.
-    strOrNum = unionWithRestParameter2(); // error no call signature
-               ~~~~~~~~~~~~~~~~~~~~~~~~~
-!!! error TS2346: Supplied parameters do not match any signature of call target.
-    
-    var unionWithRestParameter3: { (a: string, ...b: number[]): string; } | { (a: string): number };
-    strOrNum = unionWithRestParameter3('hello');
-    strOrNum = unionWithRestParameter3('hello', 10); // error no call signature
-               ~~~~~~~~~~~~~~~~~~~~~~~~~~~~~~~~~~~~
-!!! error TS2346: Supplied parameters do not match any signature of call target.
-    strOrNum = unionWithRestParameter3('hello', 10, 11); // error no call signature
-               ~~~~~~~~~~~~~~~~~~~~~~~~~~~~~~~~~~~~~~~~
-!!! error TS2346: Supplied parameters do not match any signature of call target.
-    strOrNum = unionWithRestParameter3('hello', "hello"); // error no call signature
-               ~~~~~~~~~~~~~~~~~~~~~~~~~~~~~~~~~~~~~~~~~
-!!! error TS2346: Supplied parameters do not match any signature of call target.
-    strOrNum = unionWithRestParameter3(); // error no call signature
-               ~~~~~~~~~~~~~~~~~~~~~~~~~
-!!! error TS2346: Supplied parameters do not match any signature of call target.
-    
-    var unionWithRestParameter4: { (...a: string[]): string; } | { (a: string, b: string): number; };
-    strOrNum = unionWithRestParameter4("hello"); // error supplied parameters do not match any call signature
-               ~~~~~~~~~~~~~~~~~~~~~~~~~~~~~~~~
-!!! error TS2346: Supplied parameters do not match any signature of call target.
-    strOrNum = unionWithRestParameter4("hello", "world");
+tests/cases/conformance/types/union/unionTypeCallSignatures.ts(9,43): error TS2345: Argument of type '"hello"' is not assignable to parameter of type 'number'.
+tests/cases/conformance/types/union/unionTypeCallSignatures.ts(10,29): error TS2345: Argument of type 'true' is not assignable to parameter of type 'string'.
+tests/cases/conformance/types/union/unionTypeCallSignatures.ts(15,29): error TS2345: Argument of type 'true' is not assignable to parameter of type 'string'.
+tests/cases/conformance/types/union/unionTypeCallSignatures.ts(16,1): error TS2346: Supplied parameters do not match any signature of call target.
+tests/cases/conformance/types/union/unionTypeCallSignatures.ts(19,1): error TS2349: Cannot invoke an expression whose type lacks a call signature. Type '((a: number) => number) | ((a: string) => Date)' has no compatible call signatures.
+tests/cases/conformance/types/union/unionTypeCallSignatures.ts(20,1): error TS2349: Cannot invoke an expression whose type lacks a call signature. Type '((a: number) => number) | ((a: string) => Date)' has no compatible call signatures.
+tests/cases/conformance/types/union/unionTypeCallSignatures.ts(21,1): error TS2349: Cannot invoke an expression whose type lacks a call signature. Type '((a: number) => number) | ((a: string) => Date)' has no compatible call signatures.
+tests/cases/conformance/types/union/unionTypeCallSignatures.ts(24,1): error TS2346: Supplied parameters do not match any signature of call target.
+tests/cases/conformance/types/union/unionTypeCallSignatures.ts(26,36): error TS2345: Argument of type '"hello"' is not assignable to parameter of type 'number'.
+tests/cases/conformance/types/union/unionTypeCallSignatures.ts(29,1): error TS2349: Cannot invoke an expression whose type lacks a call signature. Type '((a: string) => string) | ((a: string, b: number) => number)' has no compatible call signatures.
+tests/cases/conformance/types/union/unionTypeCallSignatures.ts(30,1): error TS2349: Cannot invoke an expression whose type lacks a call signature. Type '((a: string) => string) | ((a: string, b: number) => number)' has no compatible call signatures.
+tests/cases/conformance/types/union/unionTypeCallSignatures.ts(31,1): error TS2349: Cannot invoke an expression whose type lacks a call signature. Type '((a: string) => string) | ((a: string, b: number) => number)' has no compatible call signatures.
+tests/cases/conformance/types/union/unionTypeCallSignatures.ts(36,49): error TS2345: Argument of type '"hello"' is not assignable to parameter of type 'number'.
+tests/cases/conformance/types/union/unionTypeCallSignatures.ts(37,12): error TS2346: Supplied parameters do not match any signature of call target.
+tests/cases/conformance/types/union/unionTypeCallSignatures.ts(40,12): error TS2346: Supplied parameters do not match any signature of call target.
+tests/cases/conformance/types/union/unionTypeCallSignatures.ts(42,49): error TS2345: Argument of type '"hello"' is not assignable to parameter of type 'number'.
+tests/cases/conformance/types/union/unionTypeCallSignatures.ts(43,12): error TS2346: Supplied parameters do not match any signature of call target.
+tests/cases/conformance/types/union/unionTypeCallSignatures.ts(47,12): error TS2346: Supplied parameters do not match any signature of call target.
+tests/cases/conformance/types/union/unionTypeCallSignatures.ts(48,12): error TS2346: Supplied parameters do not match any signature of call target.
+tests/cases/conformance/types/union/unionTypeCallSignatures.ts(49,12): error TS2346: Supplied parameters do not match any signature of call target.
+tests/cases/conformance/types/union/unionTypeCallSignatures.ts(55,45): error TS2345: Argument of type '"hello"' is not assignable to parameter of type 'number'.
+tests/cases/conformance/types/union/unionTypeCallSignatures.ts(56,12): error TS2346: Supplied parameters do not match any signature of call target.
+tests/cases/conformance/types/union/unionTypeCallSignatures.ts(59,12): error TS2346: Supplied parameters do not match any signature of call target.
+tests/cases/conformance/types/union/unionTypeCallSignatures.ts(61,12): error TS2346: Supplied parameters do not match any signature of call target.
+tests/cases/conformance/types/union/unionTypeCallSignatures.ts(62,45): error TS2345: Argument of type '"hello"' is not assignable to parameter of type 'number'.
+tests/cases/conformance/types/union/unionTypeCallSignatures.ts(63,12): error TS2346: Supplied parameters do not match any signature of call target.
+tests/cases/conformance/types/union/unionTypeCallSignatures.ts(67,12): error TS2346: Supplied parameters do not match any signature of call target.
+tests/cases/conformance/types/union/unionTypeCallSignatures.ts(68,12): error TS2346: Supplied parameters do not match any signature of call target.
+tests/cases/conformance/types/union/unionTypeCallSignatures.ts(69,12): error TS2346: Supplied parameters do not match any signature of call target.
+tests/cases/conformance/types/union/unionTypeCallSignatures.ts(70,12): error TS2346: Supplied parameters do not match any signature of call target.
+tests/cases/conformance/types/union/unionTypeCallSignatures.ts(73,12): error TS2346: Supplied parameters do not match any signature of call target.
+
+
+==== tests/cases/conformance/types/union/unionTypeCallSignatures.ts (31 errors) ====
+    var numOrDate: number | Date;
+    var strOrBoolean: string | boolean;
+    var strOrNum: string | number;
+    
+    // If each type in U has call signatures and the sets of call signatures are identical ignoring return types, 
+    // U has the same set of call signatures, but with return types that are unions of the return types of the respective call signatures from each type in U.
+    var unionOfDifferentReturnType: { (a: number): number; } | { (a: number): Date; };
+    numOrDate = unionOfDifferentReturnType(10);
+    strOrBoolean = unionOfDifferentReturnType("hello"); // error 
+                                              ~~~~~~~
+!!! error TS2345: Argument of type '"hello"' is not assignable to parameter of type 'number'.
+    unionOfDifferentReturnType1(true); // error in type of parameter
+                                ~~~~
+!!! error TS2345: Argument of type 'true' is not assignable to parameter of type 'string'.
+    
+    var unionOfDifferentReturnType1: { (a: number): number; (a: string): string; } | { (a: number): Date; (a: string): boolean; };
+    numOrDate = unionOfDifferentReturnType1(10);
+    strOrBoolean = unionOfDifferentReturnType1("hello");
+    unionOfDifferentReturnType1(true); // error in type of parameter
+                                ~~~~
+!!! error TS2345: Argument of type 'true' is not assignable to parameter of type 'string'.
+    unionOfDifferentReturnType1(); // error missing parameter
+    ~~~~~~~~~~~~~~~~~~~~~~~~~~~~~
+!!! error TS2346: Supplied parameters do not match any signature of call target.
+    
+    var unionOfDifferentParameterTypes: { (a: number): number; } | { (a: string): Date; };
+    unionOfDifferentParameterTypes(10);// error - no call signatures
+    ~~~~~~~~~~~~~~~~~~~~~~~~~~~~~~~~~~
+!!! error TS2349: Cannot invoke an expression whose type lacks a call signature. Type '((a: number) => number) | ((a: string) => Date)' has no compatible call signatures.
+    unionOfDifferentParameterTypes("hello");// error - no call signatures
+    ~~~~~~~~~~~~~~~~~~~~~~~~~~~~~~~~~~~~~~~
+!!! error TS2349: Cannot invoke an expression whose type lacks a call signature. Type '((a: number) => number) | ((a: string) => Date)' has no compatible call signatures.
+    unionOfDifferentParameterTypes();// error - no call signatures
+    ~~~~~~~~~~~~~~~~~~~~~~~~~~~~~~~~
+!!! error TS2349: Cannot invoke an expression whose type lacks a call signature. Type '((a: number) => number) | ((a: string) => Date)' has no compatible call signatures.
+    
+    var unionOfDifferentNumberOfSignatures: { (a: number): number; } | { (a: number): Date; (a: string): boolean; };
+    unionOfDifferentNumberOfSignatures(); // error - no call signatures
+    ~~~~~~~~~~~~~~~~~~~~~~~~~~~~~~~~~~~~
+!!! error TS2346: Supplied parameters do not match any signature of call target.
+    unionOfDifferentNumberOfSignatures(10); // error - no call signatures
+    unionOfDifferentNumberOfSignatures("hello"); // error - no call signatures
+                                       ~~~~~~~
+!!! error TS2345: Argument of type '"hello"' is not assignable to parameter of type 'number'.
+    
+    var unionWithDifferentParameterCount: { (a: string): string; } | { (a: string, b: number): number; } ;
+    unionWithDifferentParameterCount();// no  call signature
+    ~~~~~~~~~~~~~~~~~~~~~~~~~~~~~~~~~~
+!!! error TS2349: Cannot invoke an expression whose type lacks a call signature. Type '((a: string) => string) | ((a: string, b: number) => number)' has no compatible call signatures.
+    unionWithDifferentParameterCount("hello");// no  call signature
+    ~~~~~~~~~~~~~~~~~~~~~~~~~~~~~~~~~~~~~~~~~
+!!! error TS2349: Cannot invoke an expression whose type lacks a call signature. Type '((a: string) => string) | ((a: string, b: number) => number)' has no compatible call signatures.
+    unionWithDifferentParameterCount("hello", 10);// no  call signature
+    ~~~~~~~~~~~~~~~~~~~~~~~~~~~~~~~~~~~~~~~~~~~~~
+!!! error TS2349: Cannot invoke an expression whose type lacks a call signature. Type '((a: string) => string) | ((a: string, b: number) => number)' has no compatible call signatures.
+    
+    var unionWithOptionalParameter1: { (a: string, b?: number): string; } | { (a: string, b?: number): number; };
+    strOrNum = unionWithOptionalParameter1('hello');
+    strOrNum = unionWithOptionalParameter1('hello', 10);
+    strOrNum = unionWithOptionalParameter1('hello', "hello"); // error in parameter type
+                                                    ~~~~~~~
+!!! error TS2345: Argument of type '"hello"' is not assignable to parameter of type 'number'.
+    strOrNum = unionWithOptionalParameter1(); // error
+               ~~~~~~~~~~~~~~~~~~~~~~~~~~~~~
+!!! error TS2346: Supplied parameters do not match any signature of call target.
+    
+    var unionWithOptionalParameter2: { (a: string, b?: number): string; } | { (a: string, b: number): number };
+    strOrNum = unionWithOptionalParameter2('hello'); // error no call signature
+               ~~~~~~~~~~~~~~~~~~~~~~~~~~~~~~~~~~~~
+!!! error TS2346: Supplied parameters do not match any signature of call target.
+    strOrNum = unionWithOptionalParameter2('hello', 10); // error no call signature
+    strOrNum = unionWithOptionalParameter2('hello', "hello"); // error no call signature
+                                                    ~~~~~~~
+!!! error TS2345: Argument of type '"hello"' is not assignable to parameter of type 'number'.
+    strOrNum = unionWithOptionalParameter2(); // error no call signature
+               ~~~~~~~~~~~~~~~~~~~~~~~~~~~~~
+!!! error TS2346: Supplied parameters do not match any signature of call target.
+    
+    var unionWithOptionalParameter3: { (a: string, b?: number): string; } | { (a: string): number; };
+    strOrNum = unionWithOptionalParameter3('hello');
+    strOrNum = unionWithOptionalParameter3('hello', 10); // error no call signature
+               ~~~~~~~~~~~~~~~~~~~~~~~~~~~~~~~~~~~~~~~~
+!!! error TS2346: Supplied parameters do not match any signature of call target.
+    strOrNum = unionWithOptionalParameter3('hello', "hello"); // error no call signature
+               ~~~~~~~~~~~~~~~~~~~~~~~~~~~~~~~~~~~~~~~~~~~~~
+!!! error TS2346: Supplied parameters do not match any signature of call target.
+    strOrNum = unionWithOptionalParameter3(); // error no call signature
+               ~~~~~~~~~~~~~~~~~~~~~~~~~~~~~
+!!! error TS2346: Supplied parameters do not match any signature of call target.
+    
+    var unionWithRestParameter1: { (a: string, ...b: number[]): string; } | { (a: string, ...b: number[]): number };
+    strOrNum = unionWithRestParameter1('hello');
+    strOrNum = unionWithRestParameter1('hello', 10);
+    strOrNum = unionWithRestParameter1('hello', 10, 11);
+    strOrNum = unionWithRestParameter1('hello', "hello"); // error in parameter type
+                                                ~~~~~~~
+!!! error TS2345: Argument of type '"hello"' is not assignable to parameter of type 'number'.
+    strOrNum = unionWithRestParameter1(); // error
+               ~~~~~~~~~~~~~~~~~~~~~~~~~
+!!! error TS2346: Supplied parameters do not match any signature of call target.
+    
+    var unionWithRestParameter2: { (a: string, ...b: number[]): string; } | { (a: string, b: number): number };
+    strOrNum = unionWithRestParameter2('hello'); // error no call signature
+               ~~~~~~~~~~~~~~~~~~~~~~~~~~~~~~~~
+!!! error TS2346: Supplied parameters do not match any signature of call target.
+    strOrNum = unionWithRestParameter2('hello', 10); // error no call signature
+    strOrNum = unionWithRestParameter2('hello', 10, 11); // error no call signature
+               ~~~~~~~~~~~~~~~~~~~~~~~~~~~~~~~~~~~~~~~~
+!!! error TS2346: Supplied parameters do not match any signature of call target.
+    strOrNum = unionWithRestParameter2('hello', "hello"); // error no call signature
+                                                ~~~~~~~
+!!! error TS2345: Argument of type '"hello"' is not assignable to parameter of type 'number'.
+    strOrNum = unionWithRestParameter2(); // error no call signature
+               ~~~~~~~~~~~~~~~~~~~~~~~~~
+!!! error TS2346: Supplied parameters do not match any signature of call target.
+    
+    var unionWithRestParameter3: { (a: string, ...b: number[]): string; } | { (a: string): number };
+    strOrNum = unionWithRestParameter3('hello');
+    strOrNum = unionWithRestParameter3('hello', 10); // error no call signature
+               ~~~~~~~~~~~~~~~~~~~~~~~~~~~~~~~~~~~~
+!!! error TS2346: Supplied parameters do not match any signature of call target.
+    strOrNum = unionWithRestParameter3('hello', 10, 11); // error no call signature
+               ~~~~~~~~~~~~~~~~~~~~~~~~~~~~~~~~~~~~~~~~
+!!! error TS2346: Supplied parameters do not match any signature of call target.
+    strOrNum = unionWithRestParameter3('hello', "hello"); // error no call signature
+               ~~~~~~~~~~~~~~~~~~~~~~~~~~~~~~~~~~~~~~~~~
+!!! error TS2346: Supplied parameters do not match any signature of call target.
+    strOrNum = unionWithRestParameter3(); // error no call signature
+               ~~~~~~~~~~~~~~~~~~~~~~~~~
+!!! error TS2346: Supplied parameters do not match any signature of call target.
+    
+    var unionWithRestParameter4: { (...a: string[]): string; } | { (a: string, b: string): number; };
+    strOrNum = unionWithRestParameter4("hello"); // error supplied parameters do not match any call signature
+               ~~~~~~~~~~~~~~~~~~~~~~~~~~~~~~~~
+!!! error TS2346: Supplied parameters do not match any signature of call target.
+    strOrNum = unionWithRestParameter4("hello", "world");
     