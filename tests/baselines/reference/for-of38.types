--- conflicted
+++ resolved
@@ -1,25 +1,21 @@
-=== tests/cases/conformance/es6/for-ofStatements/for-of38.ts ===
-var map = new Map([["", true]]);
->map : Map<string, boolean>
->new Map([["", true]]) : Map<string, boolean>
->Map : MapConstructor
->[["", true]] : [string, true][]
->["", true] : [string, true]
-<<<<<<< HEAD
->"" : string
-=======
->"" : ""
->>>>>>> 9950b98b
->true : true
-
-for (var [k, v] of map) {
->k : string
->v : boolean
->map : Map<string, boolean>
-
-    k;
->k : string
-
-    v;
->v : boolean
-}
+=== tests/cases/conformance/es6/for-ofStatements/for-of38.ts ===
+var map = new Map([["", true]]);
+>map : Map<string, boolean>
+>new Map([["", true]]) : Map<string, boolean>
+>Map : MapConstructor
+>[["", true]] : [string, true][]
+>["", true] : [string, true]
+>"" : ""
+>true : true
+
+for (var [k, v] of map) {
+>k : string
+>v : boolean
+>map : Map<string, boolean>
+
+    k;
+>k : string
+
+    v;
+>v : boolean
+}