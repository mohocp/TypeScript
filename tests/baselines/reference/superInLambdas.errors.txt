tests/cases/compiler/superInLambdas.ts(61,34): error TS1034: 'super' must be followed by an argument list or member access.
tests/cases/compiler/superInLambdas.ts(65,34): error TS1034: 'super' must be followed by an argument list or member access.
tests/cases/compiler/superInLambdas.ts(47,49): error TS2340: Only public methods of the base class are accessible via the 'super' keyword
tests/cases/compiler/superInLambdas.ts(51,49): error TS2340: Only public methods of the base class are accessible via the 'super' keyword


==== tests/cases/compiler/superInLambdas.ts (4 errors) ====
    class User {
        name: string = "Bob";
        sayHello(): void {
            //console.log("Hello, " + this.name);
        }
    }
    
    class RegisteredUser extends User {
        name: string = "Frank";
        constructor() {
            super();
    
            // super call in a constructor
            super.sayHello();
    
            // super call in a lambda in a constructor 
            var x = () => super.sayHello();
        }
        sayHello(): void {
            // super call in a method
            super.sayHello();
    
            // super call in a lambda in a method
           var x = () => super.sayHello();
        }
    }
    class RegisteredUser2 extends User {
        name: string = "Joe";
        constructor() {
            super();
    
            // super call in a nested lambda in a constructor 
            var x = () => () => () => super.sayHello();
        }
        sayHello(): void {
            // super call in a nested lambda in a method
            var x = () => () => () => super.sayHello();
        }
    }
    
    class RegisteredUser3 extends User {
        name: string = "Sam";
        constructor() {
            super();
    
            // super property in a nested lambda in a constructor 
            var superName = () => () => () => super.name;
                                                    ~~~~
<<<<<<< HEAD
!!! Only public and protected methods of the base class are accessible via the 'super' keyword
=======
!!! error TS2340: Only public methods of the base class are accessible via the 'super' keyword
>>>>>>> d867cecf
        }
        sayHello(): void {
            // super property in a nested lambda in a method
            var superName = () => () => () => super.name;
                                                    ~~~~
<<<<<<< HEAD
!!! Only public and protected methods of the base class are accessible via the 'super' keyword
=======
!!! error TS2340: Only public methods of the base class are accessible via the 'super' keyword
>>>>>>> d867cecf
        }
    }
    
    class RegisteredUser4 extends User {
        name: string = "Mark";
        constructor() {
            super();
    
            // super in a nested lambda in a constructor 
            var x = () => () => super;
                                     ~
!!! error TS1034: 'super' must be followed by an argument list or member access.
        }
        sayHello(): void {
            // super in a nested lambda in a method
            var x = () => () => super;
                                     ~
!!! error TS1034: 'super' must be followed by an argument list or member access.
        }
    }<|MERGE_RESOLUTION|>--- conflicted
+++ resolved
@@ -1,90 +1,82 @@
-tests/cases/compiler/superInLambdas.ts(61,34): error TS1034: 'super' must be followed by an argument list or member access.
-tests/cases/compiler/superInLambdas.ts(65,34): error TS1034: 'super' must be followed by an argument list or member access.
-tests/cases/compiler/superInLambdas.ts(47,49): error TS2340: Only public methods of the base class are accessible via the 'super' keyword
-tests/cases/compiler/superInLambdas.ts(51,49): error TS2340: Only public methods of the base class are accessible via the 'super' keyword
-
-
-==== tests/cases/compiler/superInLambdas.ts (4 errors) ====
-    class User {
-        name: string = "Bob";
-        sayHello(): void {
-            //console.log("Hello, " + this.name);
-        }
-    }
-    
-    class RegisteredUser extends User {
-        name: string = "Frank";
-        constructor() {
-            super();
-    
-            // super call in a constructor
-            super.sayHello();
-    
-            // super call in a lambda in a constructor 
-            var x = () => super.sayHello();
-        }
-        sayHello(): void {
-            // super call in a method
-            super.sayHello();
-    
-            // super call in a lambda in a method
-           var x = () => super.sayHello();
-        }
-    }
-    class RegisteredUser2 extends User {
-        name: string = "Joe";
-        constructor() {
-            super();
-    
-            // super call in a nested lambda in a constructor 
-            var x = () => () => () => super.sayHello();
-        }
-        sayHello(): void {
-            // super call in a nested lambda in a method
-            var x = () => () => () => super.sayHello();
-        }
-    }
-    
-    class RegisteredUser3 extends User {
-        name: string = "Sam";
-        constructor() {
-            super();
-    
-            // super property in a nested lambda in a constructor 
-            var superName = () => () => () => super.name;
-                                                    ~~~~
-<<<<<<< HEAD
-!!! Only public and protected methods of the base class are accessible via the 'super' keyword
-=======
-!!! error TS2340: Only public methods of the base class are accessible via the 'super' keyword
->>>>>>> d867cecf
-        }
-        sayHello(): void {
-            // super property in a nested lambda in a method
-            var superName = () => () => () => super.name;
-                                                    ~~~~
-<<<<<<< HEAD
-!!! Only public and protected methods of the base class are accessible via the 'super' keyword
-=======
-!!! error TS2340: Only public methods of the base class are accessible via the 'super' keyword
->>>>>>> d867cecf
-        }
-    }
-    
-    class RegisteredUser4 extends User {
-        name: string = "Mark";
-        constructor() {
-            super();
-    
-            // super in a nested lambda in a constructor 
-            var x = () => () => super;
-                                     ~
-!!! error TS1034: 'super' must be followed by an argument list or member access.
-        }
-        sayHello(): void {
-            // super in a nested lambda in a method
-            var x = () => () => super;
-                                     ~
-!!! error TS1034: 'super' must be followed by an argument list or member access.
-        }
+tests/cases/compiler/superInLambdas.ts(61,34): error TS1034: 'super' must be followed by an argument list or member access.
+tests/cases/compiler/superInLambdas.ts(65,34): error TS1034: 'super' must be followed by an argument list or member access.
+tests/cases/compiler/superInLambdas.ts(47,49): error TS2340: Only public and protected methods of the base class are accessible via the 'super' keyword
+tests/cases/compiler/superInLambdas.ts(51,49): error TS2340: Only public and protected methods of the base class are accessible via the 'super' keyword
+
+
+==== tests/cases/compiler/superInLambdas.ts (4 errors) ====
+    class User {
+        name: string = "Bob";
+        sayHello(): void {
+            //console.log("Hello, " + this.name);
+        }
+    }
+    
+    class RegisteredUser extends User {
+        name: string = "Frank";
+        constructor() {
+            super();
+    
+            // super call in a constructor
+            super.sayHello();
+    
+            // super call in a lambda in a constructor 
+            var x = () => super.sayHello();
+        }
+        sayHello(): void {
+            // super call in a method
+            super.sayHello();
+    
+            // super call in a lambda in a method
+           var x = () => super.sayHello();
+        }
+    }
+    class RegisteredUser2 extends User {
+        name: string = "Joe";
+        constructor() {
+            super();
+    
+            // super call in a nested lambda in a constructor 
+            var x = () => () => () => super.sayHello();
+        }
+        sayHello(): void {
+            // super call in a nested lambda in a method
+            var x = () => () => () => super.sayHello();
+        }
+    }
+    
+    class RegisteredUser3 extends User {
+        name: string = "Sam";
+        constructor() {
+            super();
+    
+            // super property in a nested lambda in a constructor 
+            var superName = () => () => () => super.name;
+                                                    ~~~~
+!!! error TS2340: Only public and protected methods of the base class are accessible via the 'super' keyword
+        }
+        sayHello(): void {
+            // super property in a nested lambda in a method
+            var superName = () => () => () => super.name;
+                                                    ~~~~
+!!! error TS2340: Only public and protected methods of the base class are accessible via the 'super' keyword
+        }
+    }
+    
+    class RegisteredUser4 extends User {
+        name: string = "Mark";
+        constructor() {
+            super();
+    
+            // super in a nested lambda in a constructor 
+            var x = () => () => super;
+                                     ~
+!!! error TS1034: 'super' must be followed by an argument list or member access.
+        }
+        sayHello(): void {
+            // super in a nested lambda in a method
+            var x = () => () => super;
+                                     ~
+!!! error TS1034: 'super' must be followed by an argument list or member access.
+        }
     }