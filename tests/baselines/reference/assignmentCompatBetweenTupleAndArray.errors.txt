tests/cases/conformance/types/typeRelationships/assignmentCompatibility/assignmentCompatBetweenTupleAndArray.ts(17,1): error TS2322: Type '[number, string]' is not assignable to type 'number[]'.
  Types of property 'pop' are incompatible.
<<<<<<< HEAD
    Type '(this: (number | string)[]) => number | string' is not assignable to type '(this: number[]) => number'.
      Type 'number | string' is not assignable to type 'number'.
=======
    Type '() => string | number' is not assignable to type '() => number'.
      Type 'string | number' is not assignable to type 'number'.
>>>>>>> 02334d85
        Type 'string' is not assignable to type 'number'.
tests/cases/conformance/types/typeRelationships/assignmentCompatibility/assignmentCompatBetweenTupleAndArray.ts(18,1): error TS2322: Type '{}[]' is not assignable to type '[{}]'.
  Property '0' is missing in type '{}[]'.


==== tests/cases/conformance/types/typeRelationships/assignmentCompatibility/assignmentCompatBetweenTupleAndArray.ts (2 errors) ====
    var numStrTuple: [number, string];
    var numNumTuple: [number, number];
    var numEmptyObjTuple: [number, {}];
    var emptyObjTuple: [{}];
    
    var numArray: number[];
    var emptyObjArray: {}[];
    
    // no error
    numArray = numNumTuple;
    emptyObjArray = emptyObjTuple;
    emptyObjArray = numStrTuple;
    emptyObjArray = numNumTuple;
    emptyObjArray = numEmptyObjTuple;
    
    // error
    numArray = numStrTuple;
    ~~~~~~~~
!!! error TS2322: Type '[number, string]' is not assignable to type 'number[]'.
!!! error TS2322:   Types of property 'pop' are incompatible.
<<<<<<< HEAD
!!! error TS2322:     Type '(this: (number | string)[]) => number | string' is not assignable to type '(this: number[]) => number'.
!!! error TS2322:       Type 'number | string' is not assignable to type 'number'.
=======
!!! error TS2322:     Type '() => string | number' is not assignable to type '() => number'.
!!! error TS2322:       Type 'string | number' is not assignable to type 'number'.
>>>>>>> 02334d85
!!! error TS2322:         Type 'string' is not assignable to type 'number'.
    emptyObjTuple = emptyObjArray;
    ~~~~~~~~~~~~~
!!! error TS2322: Type '{}[]' is not assignable to type '[{}]'.
!!! error TS2322:   Property '0' is missing in type '{}[]'.
    <|MERGE_RESOLUTION|>--- conflicted
+++ resolved
@@ -1,48 +1,38 @@
-tests/cases/conformance/types/typeRelationships/assignmentCompatibility/assignmentCompatBetweenTupleAndArray.ts(17,1): error TS2322: Type '[number, string]' is not assignable to type 'number[]'.
-  Types of property 'pop' are incompatible.
-<<<<<<< HEAD
-    Type '(this: (number | string)[]) => number | string' is not assignable to type '(this: number[]) => number'.
-      Type 'number | string' is not assignable to type 'number'.
-=======
-    Type '() => string | number' is not assignable to type '() => number'.
-      Type 'string | number' is not assignable to type 'number'.
->>>>>>> 02334d85
-        Type 'string' is not assignable to type 'number'.
-tests/cases/conformance/types/typeRelationships/assignmentCompatibility/assignmentCompatBetweenTupleAndArray.ts(18,1): error TS2322: Type '{}[]' is not assignable to type '[{}]'.
-  Property '0' is missing in type '{}[]'.
-
-
-==== tests/cases/conformance/types/typeRelationships/assignmentCompatibility/assignmentCompatBetweenTupleAndArray.ts (2 errors) ====
-    var numStrTuple: [number, string];
-    var numNumTuple: [number, number];
-    var numEmptyObjTuple: [number, {}];
-    var emptyObjTuple: [{}];
-    
-    var numArray: number[];
-    var emptyObjArray: {}[];
-    
-    // no error
-    numArray = numNumTuple;
-    emptyObjArray = emptyObjTuple;
-    emptyObjArray = numStrTuple;
-    emptyObjArray = numNumTuple;
-    emptyObjArray = numEmptyObjTuple;
-    
-    // error
-    numArray = numStrTuple;
-    ~~~~~~~~
-!!! error TS2322: Type '[number, string]' is not assignable to type 'number[]'.
-!!! error TS2322:   Types of property 'pop' are incompatible.
-<<<<<<< HEAD
-!!! error TS2322:     Type '(this: (number | string)[]) => number | string' is not assignable to type '(this: number[]) => number'.
-!!! error TS2322:       Type 'number | string' is not assignable to type 'number'.
-=======
-!!! error TS2322:     Type '() => string | number' is not assignable to type '() => number'.
-!!! error TS2322:       Type 'string | number' is not assignable to type 'number'.
->>>>>>> 02334d85
-!!! error TS2322:         Type 'string' is not assignable to type 'number'.
-    emptyObjTuple = emptyObjArray;
-    ~~~~~~~~~~~~~
-!!! error TS2322: Type '{}[]' is not assignable to type '[{}]'.
-!!! error TS2322:   Property '0' is missing in type '{}[]'.
+tests/cases/conformance/types/typeRelationships/assignmentCompatibility/assignmentCompatBetweenTupleAndArray.ts(17,1): error TS2322: Type '[number, string]' is not assignable to type 'number[]'.
+  Types of property 'pop' are incompatible.
+    Type '(this: (string | number)[]) => string | number' is not assignable to type '(this: number[]) => number'.
+      Type 'string | number' is not assignable to type 'number'.
+        Type 'string' is not assignable to type 'number'.
+tests/cases/conformance/types/typeRelationships/assignmentCompatibility/assignmentCompatBetweenTupleAndArray.ts(18,1): error TS2322: Type '{}[]' is not assignable to type '[{}]'.
+  Property '0' is missing in type '{}[]'.
+
+
+==== tests/cases/conformance/types/typeRelationships/assignmentCompatibility/assignmentCompatBetweenTupleAndArray.ts (2 errors) ====
+    var numStrTuple: [number, string];
+    var numNumTuple: [number, number];
+    var numEmptyObjTuple: [number, {}];
+    var emptyObjTuple: [{}];
+    
+    var numArray: number[];
+    var emptyObjArray: {}[];
+    
+    // no error
+    numArray = numNumTuple;
+    emptyObjArray = emptyObjTuple;
+    emptyObjArray = numStrTuple;
+    emptyObjArray = numNumTuple;
+    emptyObjArray = numEmptyObjTuple;
+    
+    // error
+    numArray = numStrTuple;
+    ~~~~~~~~
+!!! error TS2322: Type '[number, string]' is not assignable to type 'number[]'.
+!!! error TS2322:   Types of property 'pop' are incompatible.
+!!! error TS2322:     Type '(this: (string | number)[]) => string | number' is not assignable to type '(this: number[]) => number'.
+!!! error TS2322:       Type 'string | number' is not assignable to type 'number'.
+!!! error TS2322:         Type 'string' is not assignable to type 'number'.
+    emptyObjTuple = emptyObjArray;
+    ~~~~~~~~~~~~~
+!!! error TS2322: Type '{}[]' is not assignable to type '[{}]'.
+!!! error TS2322:   Property '0' is missing in type '{}[]'.
     