--- conflicted
+++ resolved
@@ -1,4 +1,4 @@
-//// [objectSpread.ts]
+//// [objectSpread.ts]
 let o = { a: 1, b: 'no' }
 let o2 = { b: 'yes', c: true }
 let swap = { a: 'yes', b: -1 };
@@ -35,9 +35,10 @@
     { ...op, c: 7 }
 getter.a = 12;
 
-// null, undefined and functions result in { }
+// null, undefined, object and functions result in { }
 let spreadNull = { ...null };
 let spreadUndefined = { ...undefined };
+let spreadNonPrimitive = { ...<object>{}};
 let spreadFunc = { ...(function () { }) };
 
 // any results in any
@@ -80,7 +81,6 @@
 // shortcut syntax
 let a = 12;
 let shortCutted: { a: number, b: string } = { ...o, a }
-<<<<<<< HEAD
 
 // generics
 function f<T, U>(t: T, u: U): spread(spread(T, U), { id: string }) {
@@ -99,101 +99,93 @@
 class D { m() { }; q = 2; }
 let classesAreWrong: spread(spread({ id: string }, C), D) =
     f(new C(), new D())
-=======
-// non primitive
-let spreadNonPrimitive = { ...<object>{}};
->>>>>>> b9a18fdb
-
-
-//// [objectSpread.js]
-var __assign = (this && this.__assign) || Object.assign || function(t) {
-    for (var s, i = 1, n = arguments.length; i < n; i++) {
-        s = arguments[i];
-        for (var p in s) if (Object.prototype.hasOwnProperty.call(s, p))
-            t[p] = s[p];
-    }
-    return t;
-};
-var o = { a: 1, b: 'no' };
-var o2 = { b: 'yes', c: true };
-var swap = { a: 'yes', b: -1 };
-var addAfter = __assign({}, o, { c: false });
-var addBefore = __assign({ c: false }, o);
-// Note: ignore still changes the order that properties are printed
-var ignore = __assign({ b: 'ignored' }, o);
-var override = __assign({}, o, { b: 'override' });
-var nested = __assign({}, __assign({ a: 3 }, { b: false, c: 'overriden' }), { c: 'whatever' });
-var combined = __assign({}, o, o2);
-var combinedBefore = __assign({ b: 'ok' }, o, o2);
-var combinedMid = __assign({}, o, { b: 'ok' }, o2);
-var combinedAfter = __assign({}, o, o2, { b: 'ok' });
-var combinedNested = __assign({}, __assign({ a: 4 }, { b: false, c: 'overriden' }), { d: 'actually new' }, { a: 5, d: 'maybe new' });
-var combinedNestedChangeType = __assign({}, __assign({ a: 1 }, { b: false, c: 'overriden' }), { c: -1 });
-var propertyNested = { a: __assign({}, o) };
-// accessors don't copy the descriptor
-// (which means that readonly getters become read/write properties)
-var op = { get a() { return 6; } };
-var getter = __assign({}, op, { c: 7 });
-getter.a = 12;
-// null, undefined and functions result in { }
-var spreadNull = __assign({}, null);
-var spreadUndefined = __assign({}, undefined);
-var spreadFunc = __assign({}, (function () { }));
-// any results in any
-var anything;
-var spreadAny = __assign({}, anything);
-// methods are not enumerable
-var C = (function () {
-    function C() {
-        this.p = 1;
-    }
-    C.prototype.m = function () { };
-    return C;
-}());
-var c = new C();
-var spreadC = __assign({}, c);
-// own methods are enumerable
-var cplus = __assign({}, c, { plus: function () { return this.p + 1; } });
-cplus.plus();
-// new field's type conflicting with existing field is OK
-var changeTypeAfter = __assign({}, o, { a: 'wrong type?' });
-var changeTypeBefore = __assign({ a: 'wrong type?' }, o);
-var changeTypeBoth = __assign({}, o, swap);
-// optional
-var definiteBoolean;
-var definiteString;
-var optionalString;
-var optionalNumber;
-var optionalUnionStops = __assign({}, definiteBoolean, definiteString, optionalNumber);
-var optionalUnionDuplicates = __assign({}, definiteBoolean, definiteString, optionalString, optionalNumber);
-var allOptional = __assign({}, optionalString, optionalNumber);
-// computed property
-var computedFirst = __assign((_a = {}, _a['before everything'] = 12, _a), o, { b: 'yes' });
-var computedMiddle = __assign({}, o, (_b = {}, _b['in the middle'] = 13, _b.b = 'maybe?', _b), o2);
-var computedAfter = __assign({}, o, (_c = { b: 'yeah' }, _c['at the end'] = 14, _c));
-// shortcut syntax
-var a = 12;
-var shortCutted = __assign({}, o, { a: a });
-<<<<<<< HEAD
-// generics
-function f(t, u) {
-    return __assign({}, t, u, { id: 'id' });
-}
-var exclusive = f({ a: 1, b: 'yes' }, { c: 'no', d: false });
-var overlap = f({ a: 1 }, { a: 2, b: 'extra' });
-var overlapConflict = f({ a: 1 }, { a: 'mismatch' });
-var overwriteId = f({ a: 1, id: true }, { c: 1, d: 'no' });
-var D = (function () {
-    function D() {
-        this.q = 2;
-    }
-    D.prototype.m = function () { };
-    ;
-    return D;
-}());
-var classesAreWrong = f(new C(), new D());
-=======
-// non primitive
-var spreadNonPrimitive = __assign({}, {});
->>>>>>> b9a18fdb
-var _a, _b, _c;
+
+
+//// [objectSpread.js]
+var __assign = (this && this.__assign) || Object.assign || function(t) {
+    for (var s, i = 1, n = arguments.length; i < n; i++) {
+        s = arguments[i];
+        for (var p in s) if (Object.prototype.hasOwnProperty.call(s, p))
+            t[p] = s[p];
+    }
+    return t;
+};
+var o = { a: 1, b: 'no' };
+var o2 = { b: 'yes', c: true };
+var swap = { a: 'yes', b: -1 };
+var addAfter = __assign({}, o, { c: false });
+var addBefore = __assign({ c: false }, o);
+// Note: ignore still changes the order that properties are printed
+var ignore = __assign({ b: 'ignored' }, o);
+var override = __assign({}, o, { b: 'override' });
+var nested = __assign({}, __assign({ a: 3 }, { b: false, c: 'overriden' }), { c: 'whatever' });
+var combined = __assign({}, o, o2);
+var combinedBefore = __assign({ b: 'ok' }, o, o2);
+var combinedMid = __assign({}, o, { b: 'ok' }, o2);
+var combinedAfter = __assign({}, o, o2, { b: 'ok' });
+var combinedNested = __assign({}, __assign({ a: 4 }, { b: false, c: 'overriden' }), { d: 'actually new' }, { a: 5, d: 'maybe new' });
+var combinedNestedChangeType = __assign({}, __assign({ a: 1 }, { b: false, c: 'overriden' }), { c: -1 });
+var propertyNested = { a: __assign({}, o) };
+// accessors don't copy the descriptor
+// (which means that readonly getters become read/write properties)
+var op = { get a() { return 6; } };
+var getter = __assign({}, op, { c: 7 });
+getter.a = 12;
+// null, undefined, object and functions result in { }
+var spreadNull = __assign({}, null);
+var spreadUndefined = __assign({}, undefined);
+var spreadNonPrimitive = __assign({}, {});
+var spreadFunc = __assign({}, (function () { }));
+// any results in any
+var anything;
+var spreadAny = __assign({}, anything);
+// methods are not enumerable
+var C = (function () {
+    function C() {
+        this.p = 1;
+    }
+    C.prototype.m = function () { };
+    return C;
+}());
+var c = new C();
+var spreadC = __assign({}, c);
+// own methods are enumerable
+var cplus = __assign({}, c, { plus: function () { return this.p + 1; } });
+cplus.plus();
+// new field's type conflicting with existing field is OK
+var changeTypeAfter = __assign({}, o, { a: 'wrong type?' });
+var changeTypeBefore = __assign({ a: 'wrong type?' }, o);
+var changeTypeBoth = __assign({}, o, swap);
+// optional
+var definiteBoolean;
+var definiteString;
+var optionalString;
+var optionalNumber;
+var optionalUnionStops = __assign({}, definiteBoolean, definiteString, optionalNumber);
+var optionalUnionDuplicates = __assign({}, definiteBoolean, definiteString, optionalString, optionalNumber);
+var allOptional = __assign({}, optionalString, optionalNumber);
+// computed property
+var computedFirst = __assign((_a = {}, _a['before everything'] = 12, _a), o, { b: 'yes' });
+var computedMiddle = __assign({}, o, (_b = {}, _b['in the middle'] = 13, _b.b = 'maybe?', _b), o2);
+var computedAfter = __assign({}, o, (_c = { b: 'yeah' }, _c['at the end'] = 14, _c));
+// shortcut syntax
+var a = 12;
+var shortCutted = __assign({}, o, { a: a });
+// generics
+function f(t, u) {
+    return __assign({}, t, u, { id: 'id' });
+}
+var exclusive = f({ a: 1, b: 'yes' }, { c: 'no', d: false });
+var overlap = f({ a: 1 }, { a: 2, b: 'extra' });
+var overlapConflict = f({ a: 1 }, { a: 'mismatch' });
+var overwriteId = f({ a: 1, id: true }, { c: 1, d: 'no' });
+var D = (function () {
+    function D() {
+        this.q = 2;
+    }
+    D.prototype.m = function () { };
+    ;
+    return D;
+}());
+var classesAreWrong = f(new C(), new D());
+var _a, _b, _c;