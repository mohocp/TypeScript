--- conflicted
+++ resolved
@@ -1,640 +1,636 @@
-/// <reference path="session.ts" />
- 
-namespace ts.server {
-
-    export interface SessionClientHost extends LanguageServiceHost {
-        writeMessage(message: string): void;
-    }
-
-    interface CompletionEntry extends CompletionInfo {
-        fileName: string;
-        position: number;
-    }
-
-    interface RenameEntry extends RenameInfo {
-        fileName: string;
-        position: number;
-        locations: RenameLocation[];
-        findInStrings: boolean;
-        findInComments: boolean;
-    }
-
-    export class SessionClient implements LanguageService {
-        private sequence: number = 0;
-        private fileMapping: ts.Map<string> = {};
-        private lineMaps: ts.Map<number[]> = {};
-        private messages: string[] = [];
-        private lastRenameEntry: RenameEntry;
-        
-        constructor(private host: SessionClientHost) {
-        }
-
-        public onMessage(message: string): void { 
-            this.messages.push(message);
-        }
-
-        private writeMessage(message: string): void { 
-            this.host.writeMessage(message);
-        }
-
-        private getLineMap(fileName: string): number[] { 
-            var lineMap = ts.lookUp(this.lineMaps, fileName);
-            if (!lineMap) {
-                var scriptSnapshot = this.host.getScriptSnapshot(fileName);
-                lineMap  = this.lineMaps[fileName] = ts.computeLineStarts(scriptSnapshot.getText(0, scriptSnapshot.getLength()));
-            }
-            return lineMap;
-        }
-
-        private lineOffsetToPosition(fileName: string, lineOffset: protocol.Location): number {
-            return ts.computePositionOfLineAndCharacter(this.getLineMap(fileName), lineOffset.line - 1, lineOffset.offset - 1);
-        }
-
-        private positionToOneBasedLineOffset(fileName: string, position: number): protocol.Location {
-            var lineOffset = ts.computeLineAndCharacterOfPosition(this.getLineMap(fileName), position);
-            return {
-                line: lineOffset.line + 1,
-                offset: lineOffset.character + 1
-            };
-        }
-
-        private convertCodeEditsToTextChange(fileName: string, codeEdit: protocol.CodeEdit): ts.TextChange {
-            var start = this.lineOffsetToPosition(fileName, codeEdit.start);
-            var end = this.lineOffsetToPosition(fileName, codeEdit.end);
-
-            return {
-                span: ts.createTextSpanFromBounds(start, end),
-                newText: codeEdit.newText
-            };
-        }
-
-        private processRequest<T extends protocol.Request>(command: string, args?: any): T {
-            var request: protocol.Request = {
-                seq: this.sequence++,
-                type: "request",
-                arguments: args,
-                command
-            };
-
-            this.writeMessage(JSON.stringify(request));
-
-            return <T>request;
-        }
-
-        private processResponse<T extends protocol.Response>(request: protocol.Request): T {
-            var lastMessage = this.messages.shift();
-            Debug.assert(!!lastMessage, "Did not receive any responses.");
-
-            // Read the content length
-            var contentLengthPrefix = "Content-Length: ";
-            var lines = lastMessage.split("\r\n");
-            Debug.assert(lines.length >= 2, "Malformed response: Expected 3 lines in the response.");
-
-            var contentLengthText = lines[0];
-            Debug.assert(contentLengthText.indexOf(contentLengthPrefix) === 0, "Malformed response: Response text did not contain content-length header.");
-            var contentLength = parseInt(contentLengthText.substring(contentLengthPrefix.length));
-
-            // Read the body
-            var responseBody = lines[2];
-
-            // Verify content length
-            Debug.assert(responseBody.length + 1 === contentLength, "Malformed response: Content length did not match the response's body length.");
-
-            try {
-                var response: T = JSON.parse(responseBody);
-            }
-            catch (e) {
-                throw new Error("Malformed response: Failed to parse server response: " + lastMessage + ". \r\n  Error details: " + e.message);
-            }
-
-            // verify the sequence numbers
-            Debug.assert(response.request_seq === request.seq, "Malformed response: response sequence number did not match request sequence number.");
-            
-            // unmarshal errors
-            if (!response.success) {
-                throw new Error("Error " + response.message);
-            }
-
-            Debug.assert(!!response.body, "Malformed response: Unexpected empty response body.");
-
-            return response;
-        }
-
-        openFile(fileName: string, content?: string, scriptKindName?: "TS" | "JS" | "TSX"  | "JSX"): void {
-            var args: protocol.OpenRequestArgs = { file: fileName, fileContent: content, scriptKindName };
-            this.processRequest(CommandNames.Open, args);
-        }
-
-        closeFile(fileName: string): void {
-            var args: protocol.FileRequestArgs = { file: fileName };
-            this.processRequest(CommandNames.Close, args);
-        }
-
-        changeFile(fileName: string, start: number, end: number, newText: string): void {
-            // clear the line map after an edit
-            this.lineMaps[fileName] = undefined;
-
-            var lineOffset = this.positionToOneBasedLineOffset(fileName, start);
-            var endLineOffset = this.positionToOneBasedLineOffset(fileName, end);
-
-            var args: protocol.ChangeRequestArgs = {
-                file: fileName,
-                line: lineOffset.line,
-                offset: lineOffset.offset,
-                endLine: endLineOffset.line,
-                endOffset: endLineOffset.offset,
-                insertString: newText
-            };
-
-            this.processRequest(CommandNames.Change, args);
-        }
-
-        getQuickInfoAtPosition(fileName: string, position: number): QuickInfo {
-            var lineOffset = this.positionToOneBasedLineOffset(fileName, position);
-            var args: protocol.FileLocationRequestArgs = {
-                file: fileName,
-                line: lineOffset.line,
-                offset: lineOffset.offset
-            };
-
-            var request = this.processRequest<protocol.QuickInfoRequest>(CommandNames.Quickinfo, args);
-            var response = this.processResponse<protocol.QuickInfoResponse>(request);
-
-            var start = this.lineOffsetToPosition(fileName, response.body.start);
-            var end = this.lineOffsetToPosition(fileName, response.body.end);
-
-            return {
-                kind: response.body.kind,
-                kindModifiers: response.body.kindModifiers,
-                textSpan: ts.createTextSpanFromBounds(start, end),
-                displayParts: [{ kind: "text", text: response.body.displayString }],
-                documentation: [{ kind: "text", text: response.body.documentation }]
-            };
-        }
-
-        getProjectInfo(fileName: string, needFileNameList: boolean): protocol.ProjectInfo {
-            var args: protocol.ProjectInfoRequestArgs = {
-                file: fileName,
-                needFileNameList: needFileNameList
-            };
-
-            var request = this.processRequest<protocol.ProjectInfoRequest>(CommandNames.ProjectInfo, args);
-            var response = this.processResponse<protocol.ProjectInfoResponse>(request);
-
-            return {
-                configFileName: response.body.configFileName,
-                fileNames: response.body.fileNames
-            };
-        }
-        
-        getCompletionsAtPosition(fileName: string, position: number): CompletionInfo {
-            var lineOffset = this.positionToOneBasedLineOffset(fileName, position);
-            var args: protocol.CompletionsRequestArgs = {
-                file: fileName,
-                line: lineOffset.line,
-                offset: lineOffset.offset,
-                prefix: undefined
-            };
-
-            var request = this.processRequest<protocol.CompletionsRequest>(CommandNames.Completions, args);
-            var response = this.processResponse<protocol.CompletionsResponse>(request);
-
-            return  {
-                isMemberCompletion: false,
-                isNewIdentifierLocation: false,
-                entries: response.body
-            };
-        }
-     
-        getCompletionEntryDetails(fileName: string, position: number, entryName: string): CompletionEntryDetails {
-            var lineOffset = this.positionToOneBasedLineOffset(fileName, position);
-            var args: protocol.CompletionDetailsRequestArgs = {
-                file: fileName,
-                line: lineOffset.line,
-                offset: lineOffset.offset,
-                entryNames: [entryName]
-            };
-
-            var request = this.processRequest<protocol.CompletionDetailsRequest>(CommandNames.CompletionDetails, args);
-            var response = this.processResponse<protocol.CompletionDetailsResponse>(request);
-            Debug.assert(response.body.length === 1, "Unexpected length of completion details response body.");
-            return response.body[0];
-        }
-
-        getNavigateToItems(searchValue: string): NavigateToItem[] {
-            var args: protocol.NavtoRequestArgs = {
-                searchValue,
-                file: this.host.getScriptFileNames()[0]
-            };
-
-            var request = this.processRequest<protocol.NavtoRequest>(CommandNames.Navto, args);
-            var response = this.processResponse<protocol.NavtoResponse>(request);
-
-            return response.body.map(entry => {
-                var fileName = entry.file;
-                var start = this.lineOffsetToPosition(fileName, entry.start);
-                var end = this.lineOffsetToPosition(fileName, entry.end);
-                
-                return {
-                    name: entry.name,
-                    containerName: entry.containerName || "",
-                    containerKind: entry.containerKind || "",
-                    kind: entry.kind,
-                    kindModifiers: entry.kindModifiers,
-                    matchKind: entry.matchKind,
-                    isCaseSensitive: entry.isCaseSensitive,
-                    fileName: fileName,
-                    textSpan: ts.createTextSpanFromBounds(start, end)
-                };
-            });
-        }
-
-        getFormattingEditsForRange(fileName: string, start: number, end: number, options: ts.FormatCodeOptions): ts.TextChange[] {
-            var startLineOffset = this.positionToOneBasedLineOffset(fileName, start);
-            var endLineOffset = this.positionToOneBasedLineOffset(fileName, end);
-            var args: protocol.FormatRequestArgs = {
-                file: fileName,
-                line: startLineOffset.line,
-                offset: startLineOffset.offset,
-                endLine: endLineOffset.line,
-                endOffset: endLineOffset.offset,
-            };
-
-            // TODO: handle FormatCodeOptions
-            var request = this.processRequest<protocol.FormatRequest>(CommandNames.Format, args);
-            var response = this.processResponse<protocol.FormatResponse>(request);
-
-            return response.body.map(entry=> this.convertCodeEditsToTextChange(fileName, entry));
-        }
-
-        getFormattingEditsForDocument(fileName: string, options: ts.FormatCodeOptions): ts.TextChange[] {
-            return this.getFormattingEditsForRange(fileName, 0, this.host.getScriptSnapshot(fileName).getLength(), options);
-        }
-
-        getFormattingEditsAfterKeystroke(fileName: string, position: number, key: string, options: FormatCodeOptions): ts.TextChange[] {
-            var lineOffset = this.positionToOneBasedLineOffset(fileName, position);
-            var args: protocol.FormatOnKeyRequestArgs = {
-                file: fileName,
-                line: lineOffset.line,
-                offset: lineOffset.offset,
-                key: key
-            };
-
-            // TODO: handle FormatCodeOptions
-            var request = this.processRequest<protocol.FormatOnKeyRequest>(CommandNames.Formatonkey, args);
-            var response = this.processResponse<protocol.FormatResponse>(request);
-
-            return response.body.map(entry=> this.convertCodeEditsToTextChange(fileName, entry));
-        }
-
-        getDefinitionAtPosition(fileName: string, position: number): DefinitionInfo[] {
-            var lineOffset = this.positionToOneBasedLineOffset(fileName, position);
-            var args: protocol.FileLocationRequestArgs = {
-                file: fileName,
-                line: lineOffset.line,
-                offset: lineOffset.offset,
-            };
-
-            var request = this.processRequest<protocol.DefinitionRequest>(CommandNames.Definition, args);
-            var response = this.processResponse<protocol.DefinitionResponse>(request);
-
-            return response.body.map(entry => {
-                var fileName = entry.file;
-                var start = this.lineOffsetToPosition(fileName, entry.start);
-                var end = this.lineOffsetToPosition(fileName, entry.end);
-                return {
-                    containerKind: "",
-                    containerName: "",
-                    fileName: fileName,
-                    textSpan: ts.createTextSpanFromBounds(start, end),
-                    kind: "",
-                    name: ""
-                };
-            });
-        }
-
-        getTypeDefinitionAtPosition(fileName: string, position: number): DefinitionInfo[] {
-            var lineOffset = this.positionToOneBasedLineOffset(fileName, position);
-            var args: protocol.FileLocationRequestArgs = {
-                file: fileName,
-                line: lineOffset.line,
-                offset: lineOffset.offset,
-            };
-
-            var request = this.processRequest<protocol.TypeDefinitionRequest>(CommandNames.TypeDefinition, args);
-            var response = this.processResponse<protocol.TypeDefinitionResponse>(request);
-
-            return response.body.map(entry => {
-                var fileName = entry.file;
-                var start = this.lineOffsetToPosition(fileName, entry.start);
-                var end = this.lineOffsetToPosition(fileName, entry.end);
-                return {
-                    containerKind: "",
-                    containerName: "",
-                    fileName: fileName,
-                    textSpan: ts.createTextSpanFromBounds(start, end),
-                    kind: "",
-                    name: ""
-                };
-            });
-        }
-
-        findReferences(fileName: string, position: number): ReferencedSymbol[]{
-            // Not yet implemented.
-            return [];
-        }
-
-        getReferencesAtPosition(fileName: string, position: number): ReferenceEntry[] {
-            var lineOffset = this.positionToOneBasedLineOffset(fileName, position);
-            var args: protocol.FileLocationRequestArgs = {
-                file: fileName,
-                line: lineOffset.line,
-                offset: lineOffset.offset,
-            };
-
-            var request = this.processRequest<protocol.ReferencesRequest>(CommandNames.References, args);
-            var response = this.processResponse<protocol.ReferencesResponse>(request);
-
-            return response.body.refs.map(entry => {
-                var fileName = entry.file;
-                var start = this.lineOffsetToPosition(fileName, entry.start);
-                var end = this.lineOffsetToPosition(fileName, entry.end);
-                return {
-                    fileName: fileName,
-                    textSpan: ts.createTextSpanFromBounds(start, end),
-                    isWriteAccess: entry.isWriteAccess,
-                };
-            });
-        }
-
-        getEmitOutput(fileName: string): EmitOutput {
-            throw new Error("Not Implemented Yet.");
-        }
-
-        getSyntacticDiagnostics(fileName: string): Diagnostic[] {
-            throw new Error("Not Implemented Yet.");
-        }
-
-        getSemanticDiagnostics(fileName: string): Diagnostic[] {
-            throw new Error("Not Implemented Yet.");
-        }
-
-        getCompilerOptionsDiagnostics(): Diagnostic[] {
-            throw new Error("Not Implemented Yet.");
-        }
-
-        getRenameInfo(fileName: string, position: number, findInStrings?: boolean, findInComments?: boolean): RenameInfo {
-            var lineOffset = this.positionToOneBasedLineOffset(fileName, position);
-            var args: protocol.RenameRequestArgs = {
-                file: fileName,
-                line: lineOffset.line,
-                offset: lineOffset.offset,
-                findInStrings,
-                findInComments
-            };
-
-            var request = this.processRequest<protocol.RenameRequest>(CommandNames.Rename, args);
-            var response = this.processResponse<protocol.RenameResponse>(request);
-            var locations: RenameLocation[] = [];
-            response.body.locs.map((entry: protocol.SpanGroup) => {
-                var fileName = entry.file;
-                entry.locs.map((loc: protocol.TextSpan) => {
-                    var start = this.lineOffsetToPosition(fileName, loc.start);
-                    var end = this.lineOffsetToPosition(fileName, loc.end);
-                    locations.push({
-                        textSpan: ts.createTextSpanFromBounds(start, end),
-                        fileName: fileName
-                    });
-                });
-            });
-            return this.lastRenameEntry = {
-                canRename: response.body.info.canRename,
-                displayName: response.body.info.displayName,
-                fullDisplayName: response.body.info.fullDisplayName,
-                kind: response.body.info.kind,
-                kindModifiers: response.body.info.kindModifiers,
-                localizedErrorMessage: response.body.info.localizedErrorMessage,
-                triggerSpan: ts.createTextSpanFromBounds(position, position),
-                fileName: fileName,
-                position: position,
-                findInStrings: findInStrings,
-                findInComments: findInComments,
-                locations: locations
-            };
-        }
-
-        findRenameLocations(fileName: string, position: number, findInStrings: boolean, findInComments: boolean): RenameLocation[] {
-            if (!this.lastRenameEntry ||
-                this.lastRenameEntry.fileName !== fileName ||
-                this.lastRenameEntry.position !== position ||
-                this.lastRenameEntry.findInStrings !== findInStrings ||
-                this.lastRenameEntry.findInComments !== findInComments) {
-                this.getRenameInfo(fileName, position, findInStrings, findInComments);
-            }
-
-            return this.lastRenameEntry.locations;
-        }
-
-        decodeNavigationBarItems(items: protocol.NavigationBarItem[], fileName: string): NavigationBarItem[] {
-            if (!items) {
-                return [];
-            }
-
-            return items.map(item => ({
-                text: item.text,
-                kind: item.kind,
-                kindModifiers: item.kindModifiers || "",
-                spans: item.spans.map(span=> createTextSpanFromBounds(this.lineOffsetToPosition(fileName, span.start), this.lineOffsetToPosition(fileName, span.end))),
-                childItems: this.decodeNavigationBarItems(item.childItems, fileName),
-                indent: 0,
-                bolded: false,
-                grayed: false
-            }));
-        }
-
-        getNavigationBarItems(fileName: string): NavigationBarItem[] {
-            var args: protocol.FileRequestArgs = {
-                file: fileName
-            };
-
-            var request = this.processRequest<protocol.NavBarRequest>(CommandNames.NavBar, args);
-            var response = this.processResponse<protocol.NavBarResponse>(request);
-
-            return this.decodeNavigationBarItems(response.body, fileName);
-        }
-
-        getNameOrDottedNameSpan(fileName: string, startPos: number, endPos: number): TextSpan {
-            throw new Error("Not Implemented Yet.");
-        }
-
-        getBreakpointStatementAtPosition(fileName: string, position: number): TextSpan {
-            throw new Error("Not Implemented Yet.");
-        }
-
-        getSignatureHelpItems(fileName: string, position: number): SignatureHelpItems {
-            var lineOffset = this.positionToOneBasedLineOffset(fileName, position);
-            var args: protocol.SignatureHelpRequestArgs = {
-                file: fileName,
-                line: lineOffset.line,
-                offset: lineOffset.offset
-            };
-            
-            var request = this.processRequest<protocol.SignatureHelpRequest>(CommandNames.SignatureHelp, args);
-            var response = this.processResponse<protocol.SignatureHelpResponse>(request);
-            
-            if (!response.body) {
-                return undefined;
-            }
-
-            var helpItems: protocol.SignatureHelpItems = response.body;
-            var span = helpItems.applicableSpan;
-            var start = this.lineOffsetToPosition(fileName, span.start);
-            var end = this.lineOffsetToPosition(fileName, span.end);
-            
-            var result: SignatureHelpItems = {
-                items: helpItems.items,
-                applicableSpan: {
-                    start: start,
-                    length: end - start
-                },
-                selectedItemIndex: helpItems.selectedItemIndex,
-                argumentIndex: helpItems.argumentIndex,
-                argumentCount: helpItems.argumentCount,                
-            }
-            return result;
-        }
-
-        getOccurrencesAtPosition(fileName: string, position: number): ReferenceEntry[] {
-            var lineOffset = this.positionToOneBasedLineOffset(fileName, position);
-            var args: protocol.FileLocationRequestArgs = {
-                file: fileName,
-                line: lineOffset.line,
-                offset: lineOffset.offset,
-            };
-
-            var request = this.processRequest<protocol.OccurrencesRequest>(CommandNames.Occurrences, args);
-            var response = this.processResponse<protocol.OccurrencesResponse>(request);
-
-            return response.body.map(entry => {
-                var fileName = entry.file;
-                var start = this.lineOffsetToPosition(fileName, entry.start);
-                var end = this.lineOffsetToPosition(fileName, entry.end);
-                return {
-                    fileName,
-                    textSpan: ts.createTextSpanFromBounds(start, end),
-                    isWriteAccess: entry.isWriteAccess,
-                };
-            });
-        }
-
-        getDocumentHighlights(fileName: string, position: number, filesToSearch: string[]): DocumentHighlights[] {
-            let { line, offset } = this.positionToOneBasedLineOffset(fileName, position);
-            let args: protocol.DocumentHighlightsRequestArgs = { file: fileName, line, offset, filesToSearch };
-
-            let request = this.processRequest<protocol.DocumentHighlightsRequest>(CommandNames.DocumentHighlights, args);
-            let response = this.processResponse<protocol.DocumentHighlightsResponse>(request);
-
-            let self = this;
-            return response.body.map(convertToDocumentHighlights);
-
-            function convertToDocumentHighlights(item: ts.server.protocol.DocumentHighlightsItem): ts.DocumentHighlights {
-                let { file, highlightSpans } = item;
-
-                return {
-                    fileName: file,
-                    highlightSpans: highlightSpans.map(convertHighlightSpan)
-                };
-
-                function convertHighlightSpan(span: ts.server.protocol.HighlightSpan): ts.HighlightSpan {
-                    let start = self.lineOffsetToPosition(file, span.start);
-                    let end = self.lineOffsetToPosition(file, span.end);
-                    return {
-                        textSpan: ts.createTextSpanFromBounds(start, end),
-                        kind: span.kind
-                    };
-                }
-            }
-        }
-
-        getOutliningSpans(fileName: string): OutliningSpan[] {
-            throw new Error("Not Implemented Yet.");
-        }
-
-        getTodoComments(fileName: string, descriptors: TodoCommentDescriptor[]): TodoComment[] {
-            throw new Error("Not Implemented Yet."); 
-        }
-        
-        getDocCommentTemplateAtPosition(fileName: string, position: number): TextInsertion {
-            throw new Error("Not Implemented Yet."); 
-        }
-
-        isValidBraceCompletionAtPostion(fileName: string, position: number, openingBrace: number): boolean {
-            throw new Error("Not Implemented Yet."); 
-        }
-
-<<<<<<< HEAD
-        getCodeFixAtPosition(fileName: string, start: number, end: number, errorCodes: string[]): { name: string, textChanges: ts.TextChange[] } {
-=======
-        getCodeFixAtPosition(fileName: string, start: number, end: number, errorCodes: string[]): ts.TextChange[] {
->>>>>>> 49ac6e4d
-            throw new Error("Not Implemented Yet.");
-        }
-
-        getBraceMatchingAtPosition(fileName: string, position: number): TextSpan[] {
-            var lineOffset = this.positionToOneBasedLineOffset(fileName, position);
-            var args: protocol.FileLocationRequestArgs = {
-                file: fileName,
-                line: lineOffset.line,
-                offset: lineOffset.offset,
-            };
-
-            var request = this.processRequest<protocol.BraceRequest>(CommandNames.Brace, args);
-            var response = this.processResponse<protocol.BraceResponse>(request);
-
-            return response.body.map(entry => {
-                var start = this.lineOffsetToPosition(fileName, entry.start);
-                var end = this.lineOffsetToPosition(fileName, entry.end);
-                return {
-                    start: start,
-                    length: end - start,
-                };
-            });
-        }
-
-        getIndentationAtPosition(fileName: string, position: number, options: EditorOptions): number {
-            throw new Error("Not Implemented Yet.");
-        }
-
-        getSyntacticClassifications(fileName: string, span: TextSpan): ClassifiedSpan[] {
-            throw new Error("Not Implemented Yet.");
-        }
-
-        getSemanticClassifications(fileName: string, span: TextSpan): ClassifiedSpan[] {
-            throw new Error("Not Implemented Yet.");
-        }
-
-        getEncodedSyntacticClassifications(fileName: string, span: TextSpan): Classifications {
-            throw new Error("Not Implemented Yet.");
-        }
-
-        getEncodedSemanticClassifications(fileName: string, span: TextSpan): Classifications {
-            throw new Error("Not Implemented Yet.");
-        }
-
-        getProgram(): Program {
-            throw new Error("SourceFile objects are not serializable through the server protocol.");
-        }
-
-        getNonBoundSourceFile(fileName: string): SourceFile {
-            throw new Error("SourceFile objects are not serializable through the server protocol.");
-        }
-
-        cleanupSemanticCache(): void {
-            throw new Error("cleanupSemanticCache is not available through the server layer.");
-        }
-
-        dispose(): void {
-            throw new Error("dispose is not available through the server layer.");
-        }
-    }
-}
+/// <reference path="session.ts" />
+ 
+namespace ts.server {
+
+    export interface SessionClientHost extends LanguageServiceHost {
+        writeMessage(message: string): void;
+    }
+
+    interface CompletionEntry extends CompletionInfo {
+        fileName: string;
+        position: number;
+    }
+
+    interface RenameEntry extends RenameInfo {
+        fileName: string;
+        position: number;
+        locations: RenameLocation[];
+        findInStrings: boolean;
+        findInComments: boolean;
+    }
+
+    export class SessionClient implements LanguageService {
+        private sequence: number = 0;
+        private fileMapping: ts.Map<string> = {};
+        private lineMaps: ts.Map<number[]> = {};
+        private messages: string[] = [];
+        private lastRenameEntry: RenameEntry;
+        
+        constructor(private host: SessionClientHost) {
+        }
+
+        public onMessage(message: string): void { 
+            this.messages.push(message);
+        }
+
+        private writeMessage(message: string): void { 
+            this.host.writeMessage(message);
+        }
+
+        private getLineMap(fileName: string): number[] { 
+            var lineMap = ts.lookUp(this.lineMaps, fileName);
+            if (!lineMap) {
+                var scriptSnapshot = this.host.getScriptSnapshot(fileName);
+                lineMap  = this.lineMaps[fileName] = ts.computeLineStarts(scriptSnapshot.getText(0, scriptSnapshot.getLength()));
+            }
+            return lineMap;
+        }
+
+        private lineOffsetToPosition(fileName: string, lineOffset: protocol.Location): number {
+            return ts.computePositionOfLineAndCharacter(this.getLineMap(fileName), lineOffset.line - 1, lineOffset.offset - 1);
+        }
+
+        private positionToOneBasedLineOffset(fileName: string, position: number): protocol.Location {
+            var lineOffset = ts.computeLineAndCharacterOfPosition(this.getLineMap(fileName), position);
+            return {
+                line: lineOffset.line + 1,
+                offset: lineOffset.character + 1
+            };
+        }
+
+        private convertCodeEditsToTextChange(fileName: string, codeEdit: protocol.CodeEdit): ts.TextChange {
+            var start = this.lineOffsetToPosition(fileName, codeEdit.start);
+            var end = this.lineOffsetToPosition(fileName, codeEdit.end);
+
+            return {
+                span: ts.createTextSpanFromBounds(start, end),
+                newText: codeEdit.newText
+            };
+        }
+
+        private processRequest<T extends protocol.Request>(command: string, args?: any): T {
+            var request: protocol.Request = {
+                seq: this.sequence++,
+                type: "request",
+                arguments: args,
+                command
+            };
+
+            this.writeMessage(JSON.stringify(request));
+
+            return <T>request;
+        }
+
+        private processResponse<T extends protocol.Response>(request: protocol.Request): T {
+            var lastMessage = this.messages.shift();
+            Debug.assert(!!lastMessage, "Did not receive any responses.");
+
+            // Read the content length
+            var contentLengthPrefix = "Content-Length: ";
+            var lines = lastMessage.split("\r\n");
+            Debug.assert(lines.length >= 2, "Malformed response: Expected 3 lines in the response.");
+
+            var contentLengthText = lines[0];
+            Debug.assert(contentLengthText.indexOf(contentLengthPrefix) === 0, "Malformed response: Response text did not contain content-length header.");
+            var contentLength = parseInt(contentLengthText.substring(contentLengthPrefix.length));
+
+            // Read the body
+            var responseBody = lines[2];
+
+            // Verify content length
+            Debug.assert(responseBody.length + 1 === contentLength, "Malformed response: Content length did not match the response's body length.");
+
+            try {
+                var response: T = JSON.parse(responseBody);
+            }
+            catch (e) {
+                throw new Error("Malformed response: Failed to parse server response: " + lastMessage + ". \r\n  Error details: " + e.message);
+            }
+
+            // verify the sequence numbers
+            Debug.assert(response.request_seq === request.seq, "Malformed response: response sequence number did not match request sequence number.");
+            
+            // unmarshal errors
+            if (!response.success) {
+                throw new Error("Error " + response.message);
+            }
+
+            Debug.assert(!!response.body, "Malformed response: Unexpected empty response body.");
+
+            return response;
+        }
+
+        openFile(fileName: string, content?: string, scriptKindName?: "TS" | "JS" | "TSX"  | "JSX"): void {
+            var args: protocol.OpenRequestArgs = { file: fileName, fileContent: content, scriptKindName };
+            this.processRequest(CommandNames.Open, args);
+        }
+
+        closeFile(fileName: string): void {
+            var args: protocol.FileRequestArgs = { file: fileName };
+            this.processRequest(CommandNames.Close, args);
+        }
+
+        changeFile(fileName: string, start: number, end: number, newText: string): void {
+            // clear the line map after an edit
+            this.lineMaps[fileName] = undefined;
+
+            var lineOffset = this.positionToOneBasedLineOffset(fileName, start);
+            var endLineOffset = this.positionToOneBasedLineOffset(fileName, end);
+
+            var args: protocol.ChangeRequestArgs = {
+                file: fileName,
+                line: lineOffset.line,
+                offset: lineOffset.offset,
+                endLine: endLineOffset.line,
+                endOffset: endLineOffset.offset,
+                insertString: newText
+            };
+
+            this.processRequest(CommandNames.Change, args);
+        }
+
+        getQuickInfoAtPosition(fileName: string, position: number): QuickInfo {
+            var lineOffset = this.positionToOneBasedLineOffset(fileName, position);
+            var args: protocol.FileLocationRequestArgs = {
+                file: fileName,
+                line: lineOffset.line,
+                offset: lineOffset.offset
+            };
+
+            var request = this.processRequest<protocol.QuickInfoRequest>(CommandNames.Quickinfo, args);
+            var response = this.processResponse<protocol.QuickInfoResponse>(request);
+
+            var start = this.lineOffsetToPosition(fileName, response.body.start);
+            var end = this.lineOffsetToPosition(fileName, response.body.end);
+
+            return {
+                kind: response.body.kind,
+                kindModifiers: response.body.kindModifiers,
+                textSpan: ts.createTextSpanFromBounds(start, end),
+                displayParts: [{ kind: "text", text: response.body.displayString }],
+                documentation: [{ kind: "text", text: response.body.documentation }]
+            };
+        }
+
+        getProjectInfo(fileName: string, needFileNameList: boolean): protocol.ProjectInfo {
+            var args: protocol.ProjectInfoRequestArgs = {
+                file: fileName,
+                needFileNameList: needFileNameList
+            };
+
+            var request = this.processRequest<protocol.ProjectInfoRequest>(CommandNames.ProjectInfo, args);
+            var response = this.processResponse<protocol.ProjectInfoResponse>(request);
+
+            return {
+                configFileName: response.body.configFileName,
+                fileNames: response.body.fileNames
+            };
+        }
+        
+        getCompletionsAtPosition(fileName: string, position: number): CompletionInfo {
+            var lineOffset = this.positionToOneBasedLineOffset(fileName, position);
+            var args: protocol.CompletionsRequestArgs = {
+                file: fileName,
+                line: lineOffset.line,
+                offset: lineOffset.offset,
+                prefix: undefined
+            };
+
+            var request = this.processRequest<protocol.CompletionsRequest>(CommandNames.Completions, args);
+            var response = this.processResponse<protocol.CompletionsResponse>(request);
+
+            return  {
+                isMemberCompletion: false,
+                isNewIdentifierLocation: false,
+                entries: response.body
+            };
+        }
+     
+        getCompletionEntryDetails(fileName: string, position: number, entryName: string): CompletionEntryDetails {
+            var lineOffset = this.positionToOneBasedLineOffset(fileName, position);
+            var args: protocol.CompletionDetailsRequestArgs = {
+                file: fileName,
+                line: lineOffset.line,
+                offset: lineOffset.offset,
+                entryNames: [entryName]
+            };
+
+            var request = this.processRequest<protocol.CompletionDetailsRequest>(CommandNames.CompletionDetails, args);
+            var response = this.processResponse<protocol.CompletionDetailsResponse>(request);
+            Debug.assert(response.body.length === 1, "Unexpected length of completion details response body.");
+            return response.body[0];
+        }
+
+        getNavigateToItems(searchValue: string): NavigateToItem[] {
+            var args: protocol.NavtoRequestArgs = {
+                searchValue,
+                file: this.host.getScriptFileNames()[0]
+            };
+
+            var request = this.processRequest<protocol.NavtoRequest>(CommandNames.Navto, args);
+            var response = this.processResponse<protocol.NavtoResponse>(request);
+
+            return response.body.map(entry => {
+                var fileName = entry.file;
+                var start = this.lineOffsetToPosition(fileName, entry.start);
+                var end = this.lineOffsetToPosition(fileName, entry.end);
+                
+                return {
+                    name: entry.name,
+                    containerName: entry.containerName || "",
+                    containerKind: entry.containerKind || "",
+                    kind: entry.kind,
+                    kindModifiers: entry.kindModifiers,
+                    matchKind: entry.matchKind,
+                    isCaseSensitive: entry.isCaseSensitive,
+                    fileName: fileName,
+                    textSpan: ts.createTextSpanFromBounds(start, end)
+                };
+            });
+        }
+
+        getFormattingEditsForRange(fileName: string, start: number, end: number, options: ts.FormatCodeOptions): ts.TextChange[] {
+            var startLineOffset = this.positionToOneBasedLineOffset(fileName, start);
+            var endLineOffset = this.positionToOneBasedLineOffset(fileName, end);
+            var args: protocol.FormatRequestArgs = {
+                file: fileName,
+                line: startLineOffset.line,
+                offset: startLineOffset.offset,
+                endLine: endLineOffset.line,
+                endOffset: endLineOffset.offset,
+            };
+
+            // TODO: handle FormatCodeOptions
+            var request = this.processRequest<protocol.FormatRequest>(CommandNames.Format, args);
+            var response = this.processResponse<protocol.FormatResponse>(request);
+
+            return response.body.map(entry=> this.convertCodeEditsToTextChange(fileName, entry));
+        }
+
+        getFormattingEditsForDocument(fileName: string, options: ts.FormatCodeOptions): ts.TextChange[] {
+            return this.getFormattingEditsForRange(fileName, 0, this.host.getScriptSnapshot(fileName).getLength(), options);
+        }
+
+        getFormattingEditsAfterKeystroke(fileName: string, position: number, key: string, options: FormatCodeOptions): ts.TextChange[] {
+            var lineOffset = this.positionToOneBasedLineOffset(fileName, position);
+            var args: protocol.FormatOnKeyRequestArgs = {
+                file: fileName,
+                line: lineOffset.line,
+                offset: lineOffset.offset,
+                key: key
+            };
+
+            // TODO: handle FormatCodeOptions
+            var request = this.processRequest<protocol.FormatOnKeyRequest>(CommandNames.Formatonkey, args);
+            var response = this.processResponse<protocol.FormatResponse>(request);
+
+            return response.body.map(entry=> this.convertCodeEditsToTextChange(fileName, entry));
+        }
+
+        getDefinitionAtPosition(fileName: string, position: number): DefinitionInfo[] {
+            var lineOffset = this.positionToOneBasedLineOffset(fileName, position);
+            var args: protocol.FileLocationRequestArgs = {
+                file: fileName,
+                line: lineOffset.line,
+                offset: lineOffset.offset,
+            };
+
+            var request = this.processRequest<protocol.DefinitionRequest>(CommandNames.Definition, args);
+            var response = this.processResponse<protocol.DefinitionResponse>(request);
+
+            return response.body.map(entry => {
+                var fileName = entry.file;
+                var start = this.lineOffsetToPosition(fileName, entry.start);
+                var end = this.lineOffsetToPosition(fileName, entry.end);
+                return {
+                    containerKind: "",
+                    containerName: "",
+                    fileName: fileName,
+                    textSpan: ts.createTextSpanFromBounds(start, end),
+                    kind: "",
+                    name: ""
+                };
+            });
+        }
+
+        getTypeDefinitionAtPosition(fileName: string, position: number): DefinitionInfo[] {
+            var lineOffset = this.positionToOneBasedLineOffset(fileName, position);
+            var args: protocol.FileLocationRequestArgs = {
+                file: fileName,
+                line: lineOffset.line,
+                offset: lineOffset.offset,
+            };
+
+            var request = this.processRequest<protocol.TypeDefinitionRequest>(CommandNames.TypeDefinition, args);
+            var response = this.processResponse<protocol.TypeDefinitionResponse>(request);
+
+            return response.body.map(entry => {
+                var fileName = entry.file;
+                var start = this.lineOffsetToPosition(fileName, entry.start);
+                var end = this.lineOffsetToPosition(fileName, entry.end);
+                return {
+                    containerKind: "",
+                    containerName: "",
+                    fileName: fileName,
+                    textSpan: ts.createTextSpanFromBounds(start, end),
+                    kind: "",
+                    name: ""
+                };
+            });
+        }
+
+        findReferences(fileName: string, position: number): ReferencedSymbol[]{
+            // Not yet implemented.
+            return [];
+        }
+
+        getReferencesAtPosition(fileName: string, position: number): ReferenceEntry[] {
+            var lineOffset = this.positionToOneBasedLineOffset(fileName, position);
+            var args: protocol.FileLocationRequestArgs = {
+                file: fileName,
+                line: lineOffset.line,
+                offset: lineOffset.offset,
+            };
+
+            var request = this.processRequest<protocol.ReferencesRequest>(CommandNames.References, args);
+            var response = this.processResponse<protocol.ReferencesResponse>(request);
+
+            return response.body.refs.map(entry => {
+                var fileName = entry.file;
+                var start = this.lineOffsetToPosition(fileName, entry.start);
+                var end = this.lineOffsetToPosition(fileName, entry.end);
+                return {
+                    fileName: fileName,
+                    textSpan: ts.createTextSpanFromBounds(start, end),
+                    isWriteAccess: entry.isWriteAccess,
+                };
+            });
+        }
+
+        getEmitOutput(fileName: string): EmitOutput {
+            throw new Error("Not Implemented Yet.");
+        }
+
+        getSyntacticDiagnostics(fileName: string): Diagnostic[] {
+            throw new Error("Not Implemented Yet.");
+        }
+
+        getSemanticDiagnostics(fileName: string): Diagnostic[] {
+            throw new Error("Not Implemented Yet.");
+        }
+
+        getCompilerOptionsDiagnostics(): Diagnostic[] {
+            throw new Error("Not Implemented Yet.");
+        }
+
+        getRenameInfo(fileName: string, position: number, findInStrings?: boolean, findInComments?: boolean): RenameInfo {
+            var lineOffset = this.positionToOneBasedLineOffset(fileName, position);
+            var args: protocol.RenameRequestArgs = {
+                file: fileName,
+                line: lineOffset.line,
+                offset: lineOffset.offset,
+                findInStrings,
+                findInComments
+            };
+
+            var request = this.processRequest<protocol.RenameRequest>(CommandNames.Rename, args);
+            var response = this.processResponse<protocol.RenameResponse>(request);
+            var locations: RenameLocation[] = [];
+            response.body.locs.map((entry: protocol.SpanGroup) => {
+                var fileName = entry.file;
+                entry.locs.map((loc: protocol.TextSpan) => {
+                    var start = this.lineOffsetToPosition(fileName, loc.start);
+                    var end = this.lineOffsetToPosition(fileName, loc.end);
+                    locations.push({
+                        textSpan: ts.createTextSpanFromBounds(start, end),
+                        fileName: fileName
+                    });
+                });
+            });
+            return this.lastRenameEntry = {
+                canRename: response.body.info.canRename,
+                displayName: response.body.info.displayName,
+                fullDisplayName: response.body.info.fullDisplayName,
+                kind: response.body.info.kind,
+                kindModifiers: response.body.info.kindModifiers,
+                localizedErrorMessage: response.body.info.localizedErrorMessage,
+                triggerSpan: ts.createTextSpanFromBounds(position, position),
+                fileName: fileName,
+                position: position,
+                findInStrings: findInStrings,
+                findInComments: findInComments,
+                locations: locations
+            };
+        }
+
+        findRenameLocations(fileName: string, position: number, findInStrings: boolean, findInComments: boolean): RenameLocation[] {
+            if (!this.lastRenameEntry ||
+                this.lastRenameEntry.fileName !== fileName ||
+                this.lastRenameEntry.position !== position ||
+                this.lastRenameEntry.findInStrings !== findInStrings ||
+                this.lastRenameEntry.findInComments !== findInComments) {
+                this.getRenameInfo(fileName, position, findInStrings, findInComments);
+            }
+
+            return this.lastRenameEntry.locations;
+        }
+
+        decodeNavigationBarItems(items: protocol.NavigationBarItem[], fileName: string): NavigationBarItem[] {
+            if (!items) {
+                return [];
+            }
+
+            return items.map(item => ({
+                text: item.text,
+                kind: item.kind,
+                kindModifiers: item.kindModifiers || "",
+                spans: item.spans.map(span=> createTextSpanFromBounds(this.lineOffsetToPosition(fileName, span.start), this.lineOffsetToPosition(fileName, span.end))),
+                childItems: this.decodeNavigationBarItems(item.childItems, fileName),
+                indent: 0,
+                bolded: false,
+                grayed: false
+            }));
+        }
+
+        getNavigationBarItems(fileName: string): NavigationBarItem[] {
+            var args: protocol.FileRequestArgs = {
+                file: fileName
+            };
+
+            var request = this.processRequest<protocol.NavBarRequest>(CommandNames.NavBar, args);
+            var response = this.processResponse<protocol.NavBarResponse>(request);
+
+            return this.decodeNavigationBarItems(response.body, fileName);
+        }
+
+        getNameOrDottedNameSpan(fileName: string, startPos: number, endPos: number): TextSpan {
+            throw new Error("Not Implemented Yet.");
+        }
+
+        getBreakpointStatementAtPosition(fileName: string, position: number): TextSpan {
+            throw new Error("Not Implemented Yet.");
+        }
+
+        getSignatureHelpItems(fileName: string, position: number): SignatureHelpItems {
+            var lineOffset = this.positionToOneBasedLineOffset(fileName, position);
+            var args: protocol.SignatureHelpRequestArgs = {
+                file: fileName,
+                line: lineOffset.line,
+                offset: lineOffset.offset
+            };
+            
+            var request = this.processRequest<protocol.SignatureHelpRequest>(CommandNames.SignatureHelp, args);
+            var response = this.processResponse<protocol.SignatureHelpResponse>(request);
+            
+            if (!response.body) {
+                return undefined;
+            }
+
+            var helpItems: protocol.SignatureHelpItems = response.body;
+            var span = helpItems.applicableSpan;
+            var start = this.lineOffsetToPosition(fileName, span.start);
+            var end = this.lineOffsetToPosition(fileName, span.end);
+            
+            var result: SignatureHelpItems = {
+                items: helpItems.items,
+                applicableSpan: {
+                    start: start,
+                    length: end - start
+                },
+                selectedItemIndex: helpItems.selectedItemIndex,
+                argumentIndex: helpItems.argumentIndex,
+                argumentCount: helpItems.argumentCount,                
+            }
+            return result;
+        }
+
+        getOccurrencesAtPosition(fileName: string, position: number): ReferenceEntry[] {
+            var lineOffset = this.positionToOneBasedLineOffset(fileName, position);
+            var args: protocol.FileLocationRequestArgs = {
+                file: fileName,
+                line: lineOffset.line,
+                offset: lineOffset.offset,
+            };
+
+            var request = this.processRequest<protocol.OccurrencesRequest>(CommandNames.Occurrences, args);
+            var response = this.processResponse<protocol.OccurrencesResponse>(request);
+
+            return response.body.map(entry => {
+                var fileName = entry.file;
+                var start = this.lineOffsetToPosition(fileName, entry.start);
+                var end = this.lineOffsetToPosition(fileName, entry.end);
+                return {
+                    fileName,
+                    textSpan: ts.createTextSpanFromBounds(start, end),
+                    isWriteAccess: entry.isWriteAccess,
+                };
+            });
+        }
+
+        getDocumentHighlights(fileName: string, position: number, filesToSearch: string[]): DocumentHighlights[] {
+            let { line, offset } = this.positionToOneBasedLineOffset(fileName, position);
+            let args: protocol.DocumentHighlightsRequestArgs = { file: fileName, line, offset, filesToSearch };
+
+            let request = this.processRequest<protocol.DocumentHighlightsRequest>(CommandNames.DocumentHighlights, args);
+            let response = this.processResponse<protocol.DocumentHighlightsResponse>(request);
+
+            let self = this;
+            return response.body.map(convertToDocumentHighlights);
+
+            function convertToDocumentHighlights(item: ts.server.protocol.DocumentHighlightsItem): ts.DocumentHighlights {
+                let { file, highlightSpans } = item;
+
+                return {
+                    fileName: file,
+                    highlightSpans: highlightSpans.map(convertHighlightSpan)
+                };
+
+                function convertHighlightSpan(span: ts.server.protocol.HighlightSpan): ts.HighlightSpan {
+                    let start = self.lineOffsetToPosition(file, span.start);
+                    let end = self.lineOffsetToPosition(file, span.end);
+                    return {
+                        textSpan: ts.createTextSpanFromBounds(start, end),
+                        kind: span.kind
+                    };
+                }
+            }
+        }
+
+        getOutliningSpans(fileName: string): OutliningSpan[] {
+            throw new Error("Not Implemented Yet.");
+        }
+
+        getTodoComments(fileName: string, descriptors: TodoCommentDescriptor[]): TodoComment[] {
+            throw new Error("Not Implemented Yet."); 
+        }
+        
+        getDocCommentTemplateAtPosition(fileName: string, position: number): TextInsertion {
+            throw new Error("Not Implemented Yet."); 
+        }
+
+        isValidBraceCompletionAtPostion(fileName: string, position: number, openingBrace: number): boolean {
+            throw new Error("Not Implemented Yet."); 
+        }
+
+        getCodeFixAtPosition(fileName: string, start: number, end: number, errorCodes: string[]): ts.SuggestedFix {
+            throw new Error("Not Implemented Yet.");
+        }
+
+        getBraceMatchingAtPosition(fileName: string, position: number): TextSpan[] {
+            var lineOffset = this.positionToOneBasedLineOffset(fileName, position);
+            var args: protocol.FileLocationRequestArgs = {
+                file: fileName,
+                line: lineOffset.line,
+                offset: lineOffset.offset,
+            };
+
+            var request = this.processRequest<protocol.BraceRequest>(CommandNames.Brace, args);
+            var response = this.processResponse<protocol.BraceResponse>(request);
+
+            return response.body.map(entry => {
+                var start = this.lineOffsetToPosition(fileName, entry.start);
+                var end = this.lineOffsetToPosition(fileName, entry.end);
+                return {
+                    start: start,
+                    length: end - start,
+                };
+            });
+        }
+
+        getIndentationAtPosition(fileName: string, position: number, options: EditorOptions): number {
+            throw new Error("Not Implemented Yet.");
+        }
+
+        getSyntacticClassifications(fileName: string, span: TextSpan): ClassifiedSpan[] {
+            throw new Error("Not Implemented Yet.");
+        }
+
+        getSemanticClassifications(fileName: string, span: TextSpan): ClassifiedSpan[] {
+            throw new Error("Not Implemented Yet.");
+        }
+
+        getEncodedSyntacticClassifications(fileName: string, span: TextSpan): Classifications {
+            throw new Error("Not Implemented Yet.");
+        }
+
+        getEncodedSemanticClassifications(fileName: string, span: TextSpan): Classifications {
+            throw new Error("Not Implemented Yet.");
+        }
+
+        getProgram(): Program {
+            throw new Error("SourceFile objects are not serializable through the server protocol.");
+        }
+
+        getNonBoundSourceFile(fileName: string): SourceFile {
+            throw new Error("SourceFile objects are not serializable through the server protocol.");
+        }
+
+        cleanupSemanticCache(): void {
+            throw new Error("cleanupSemanticCache is not available through the server layer.");
+        }
+
+        dispose(): void {
+            throw new Error("dispose is not available through the server layer.");
+        }
+    }
+}